<project>
    <modelVersion>4.0.0</modelVersion>
    <groupId>org.micro-manager.acqengj</groupId>
    <artifactId>AcqEngJ</artifactId>
<<<<<<< HEAD
    <version>0.34.1</version>
=======
    <version>0.34.2</version>
>>>>>>> 3b60291d
    <packaging>jar</packaging>
     <name>AcqEngJ</name>
    <description>Java-based Acquisition engine for Micro-Manager</description>
    <url>https://github.com/micro-manager/AcqEngJ</url>
    
  
    <properties>
        <maven.compiler.source>1.8</maven.compiler.source>
        <maven.compiler.target>1.8</maven.compiler.target>
        <project.build.sourceEncoding>UTF-8</project.build.sourceEncoding>
    </properties>

    <developers>
       <developer>
          <id>henrypinkard</id>
          <name>Henry Pinkard</name>
          <organization>UC Berkeley</organization>
       </developer>
       <developer>
          <id>nicost</id>
          <name>Nico Stuurman</name>
          <organization>Altos Labs</organization>
       </developer>
    </developers>

    <scm>
      <url>https://github.com/micro-manager/AcqEngJ</url>
      <connection>scm:git:git://github.com/micro-manager/AcqEngJ.git</connection>
      <developerConnection>scm:git:git@github.com:micro-manager/AcqEngJ.git</developerConnection>
   </scm>

  <licenses>
      <license>
         <name>BSD-3</name>
         <url>https://github.com/micro-manager/AcqEngJ/blob/master/LICENSE</url>
       </license>
   </licenses>

    <dependencies>
       <dependency>
         <groupId>org.micro-manager.mmcorej</groupId>
         <artifactId>MMCoreJ</artifactId>
         <version>10.1.1.0</version>
       </dependency>
    </dependencies>

    <build>
      <plugins>
       <plugin>
        <groupId>org.apache.maven.plugins</groupId>
        <artifactId>maven-source-plugin</artifactId>
        <version>3.2.1</version>
        <executions>
         <execution>
          <id>attach-sources</id>
          <goals>
           <goal>jar-no-fork</goal>
          </goals>
         </execution>
        </executions>
       </plugin>
       <plugin>
        <groupId>org.apache.maven.plugins</groupId>
        <artifactId>maven-javadoc-plugin</artifactId>
        <version>3.2.0</version>
        <executions>
         <execution>
          <id>attach-javadocs</id>
          <goals>
           <goal>jar</goal>
          </goals>
         </execution>
        </executions>
       </plugin>
       <plugin>
        <groupId>org.apache.maven.plugins</groupId>
        <artifactId>maven-gpg-plugin</artifactId>
        <version>1.5</version>
        <executions>
         <execution>
          <id>sign-artifacts</id>
          <phase>verify</phase>
          <goals>
           <goal>sign</goal>
          </goals>
		
             <configuration>
             	<gpgArguments>
			<arg>--pinentry-mode</arg>
			<arg>loopback</arg>
		</gpgArguments>
	     </configuration>
             
         </execution>
        </executions>
       </plugin>
       <plugin>
      <groupId>org.sonatype.plugins</groupId>
      <artifactId>nexus-staging-maven-plugin</artifactId>
      <version>1.6.7</version>
      <extensions>true</extensions>
      <configuration>
         <serverId>ossrh</serverId>
         <nexusUrl>https://s01.oss.sonatype.org/</nexusUrl>
         <autoReleaseAfterClose>true</autoReleaseAfterClose>
      </configuration>
    </plugin>
      </plugins>
     </build>

    <distributionManagement>
      <snapshotRepository>
        <id>ossrh</id>
        <url>https://s01.oss.sonatype.org/content/repositories/snapshots</url>
      </snapshotRepository>
      <repository>
        <id>ossrh</id>
        <url>https://s01.oss.sonatype.org/service/local/staging/deploy/maven2/</url>
      </repository>
   </distributionManagement>

</project><|MERGE_RESOLUTION|>--- conflicted
+++ resolved
@@ -2,11 +2,7 @@
     <modelVersion>4.0.0</modelVersion>
     <groupId>org.micro-manager.acqengj</groupId>
     <artifactId>AcqEngJ</artifactId>
-<<<<<<< HEAD
-    <version>0.34.1</version>
-=======
     <version>0.34.2</version>
->>>>>>> 3b60291d
     <packaging>jar</packaging>
      <name>AcqEngJ</name>
     <description>Java-based Acquisition engine for Micro-Manager</description>
