<project>
    <modelVersion>4.0.0</modelVersion>
    <groupId>org.micro-manager.acqengj</groupId>
    <artifactId>AcqEngJ</artifactId>
<<<<<<< HEAD
    <version>0.28.3</version>
=======
    <version>0.29.0</version>
>>>>>>> 1e00338a
    <packaging>jar</packaging>
     <name>AcqEngJ</name>
    <description>Java-based Acquisition engine for Micro-Manager</description>
    <url>https://github.com/micro-manager/AcqEngJ</url>
    
  
    <properties>
        <maven.compiler.source>1.8</maven.compiler.source>
        <maven.compiler.target>1.8</maven.compiler.target>
        <project.build.sourceEncoding>UTF-8</project.build.sourceEncoding>
    </properties>

    <developers>
       <developer>
          <id>henrypinkard</id>
          <name>Henry Pinkard</name>
          <organization>UC Berkeley</organization>
       </developer>
       <developer>
          <id>nicost</id>
          <name>Nico Stuurman</name>
          <organization>Altos Labs</organization>
       </developer>
    </developers>

    <scm>
      <url>https://github.com/micro-manager/AcqEngJ</url>
      <connection>scm:git:git://github.com/micro-manager/AcqEngJ.git</connection>
      <developerConnection>scm:git:git@github.com:micro-manager/AcqEngJ.git</developerConnection>
   </scm>

  <licenses>
      <license>
         <name>BSD-3</name>
         <url>https://github.com/micro-manager/AcqEngJ/blob/master/LICENSE</url>
       </license>
   </licenses>

    <dependencies>
       <dependency>
         <groupId>org.micro-manager.mmcorej</groupId>
         <artifactId>MMCoreJ</artifactId>
         <version>10.1.1.0</version>
       </dependency>
    </dependencies>

    <build>
      <plugins>
       <plugin>
        <groupId>org.apache.maven.plugins</groupId>
        <artifactId>maven-source-plugin</artifactId>
        <version>3.2.1</version>
        <executions>
         <execution>
          <id>attach-sources</id>
          <goals>
           <goal>jar-no-fork</goal>
          </goals>
         </execution>
        </executions>
       </plugin>
       <plugin>
        <groupId>org.apache.maven.plugins</groupId>
        <artifactId>maven-javadoc-plugin</artifactId>
        <version>3.2.0</version>
        <executions>
         <execution>
          <id>attach-javadocs</id>
          <goals>
           <goal>jar</goal>
          </goals>
         </execution>
        </executions>
       </plugin>
       <plugin>
        <groupId>org.apache.maven.plugins</groupId>
        <artifactId>maven-gpg-plugin</artifactId>
        <version>1.5</version>
        <executions>
         <execution>
          <id>sign-artifacts</id>
          <phase>verify</phase>
          <goals>
           <goal>sign</goal>
          </goals>
		
             <configuration>
             	<gpgArguments>
			<arg>--pinentry-mode</arg>
			<arg>loopback</arg>
		</gpgArguments>
	     </configuration>
             
         </execution>
        </executions>
       </plugin>
       <plugin>
      <groupId>org.sonatype.plugins</groupId>
      <artifactId>nexus-staging-maven-plugin</artifactId>
      <version>1.6.7</version>
      <extensions>true</extensions>
      <configuration>
         <serverId>ossrh</serverId>
         <nexusUrl>https://s01.oss.sonatype.org/</nexusUrl>
         <autoReleaseAfterClose>true</autoReleaseAfterClose>
      </configuration>
    </plugin>
      </plugins>
     </build>

    <distributionManagement>
      <snapshotRepository>
        <id>ossrh</id>
        <url>https://s01.oss.sonatype.org/content/repositories/snapshots</url>
      </snapshotRepository>
      <repository>
        <id>ossrh</id>
        <url>https://s01.oss.sonatype.org/service/local/staging/deploy/maven2/</url>
      </repository>
   </distributionManagement>

</project><|MERGE_RESOLUTION|>--- conflicted
+++ resolved
@@ -2,11 +2,7 @@
     <modelVersion>4.0.0</modelVersion>
     <groupId>org.micro-manager.acqengj</groupId>
     <artifactId>AcqEngJ</artifactId>
-<<<<<<< HEAD
-    <version>0.28.3</version>
-=======
-    <version>0.29.0</version>
->>>>>>> 1e00338a
+    <version>0.29.1</version>
     <packaging>jar</packaging>
      <name>AcqEngJ</name>
     <description>Java-based Acquisition engine for Micro-Manager</description>
