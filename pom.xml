<project>
    <modelVersion>4.0.0</modelVersion>
    <groupId>org.micro-manager.acqengj</groupId>
    <artifactId>AcqEngJ</artifactId>
<<<<<<< HEAD
    <version>0.28.4</version>
=======
    <version>0.29.1</version>
>>>>>>> 9b0c8ce4
    <packaging>jar</packaging>
     <name>AcqEngJ</name>
    <description>Java-based Acquisition engine for Micro-Manager</description>
    <url>https://github.com/micro-manager/AcqEngJ</url>
    
  
    <properties>
        <maven.compiler.source>1.8</maven.compiler.source>
        <maven.compiler.target>1.8</maven.compiler.target>
        <project.build.sourceEncoding>UTF-8</project.build.sourceEncoding>
    </properties>

    <developers>
       <developer>
          <id>henrypinkard</id>
          <name>Henry Pinkard</name>
          <organization>UC Berkeley</organization>
       </developer>
       <developer>
          <id>nicost</id>
          <name>Nico Stuurman</name>
          <organization>Altos Labs</organization>
       </developer>
    </developers>

    <scm>
      <url>https://github.com/micro-manager/AcqEngJ</url>
      <connection>scm:git:git://github.com/micro-manager/AcqEngJ.git</connection>
      <developerConnection>scm:git:git@github.com:micro-manager/AcqEngJ.git</developerConnection>
   </scm>

  <licenses>
      <license>
         <name>BSD-3</name>
         <url>https://github.com/micro-manager/AcqEngJ/blob/master/LICENSE</url>
       </license>
   </licenses>

    <dependencies>
       <dependency>
         <groupId>org.micro-manager.mmcorej</groupId>
         <artifactId>MMCoreJ</artifactId>
         <version>10.1.1.0</version>
       </dependency>
    </dependencies>

    <build>
      <plugins>
       <plugin>
        <groupId>org.apache.maven.plugins</groupId>
        <artifactId>maven-source-plugin</artifactId>
        <version>3.2.1</version>
        <executions>
         <execution>
          <id>attach-sources</id>
          <goals>
           <goal>jar-no-fork</goal>
          </goals>
         </execution>
        </executions>
       </plugin>
       <plugin>
        <groupId>org.apache.maven.plugins</groupId>
        <artifactId>maven-javadoc-plugin</artifactId>
        <version>3.2.0</version>
        <executions>
         <execution>
          <id>attach-javadocs</id>
          <goals>
           <goal>jar</goal>
          </goals>
         </execution>
        </executions>
       </plugin>
       <plugin>
        <groupId>org.apache.maven.plugins</groupId>
        <artifactId>maven-gpg-plugin</artifactId>
        <version>1.5</version>
        <executions>
         <execution>
          <id>sign-artifacts</id>
          <phase>verify</phase>
          <goals>
           <goal>sign</goal>
          </goals>
		
             <configuration>
             	<gpgArguments>
			<arg>--pinentry-mode</arg>
			<arg>loopback</arg>
		</gpgArguments>
	     </configuration>
             
         </execution>
        </executions>
       </plugin>
       <plugin>
      <groupId>org.sonatype.plugins</groupId>
      <artifactId>nexus-staging-maven-plugin</artifactId>
      <version>1.6.7</version>
      <extensions>true</extensions>
      <configuration>
         <serverId>ossrh</serverId>
         <nexusUrl>https://s01.oss.sonatype.org/</nexusUrl>
         <autoReleaseAfterClose>true</autoReleaseAfterClose>
      </configuration>
    </plugin>
      </plugins>
     </build>

    <distributionManagement>
      <snapshotRepository>
        <id>ossrh</id>
        <url>https://s01.oss.sonatype.org/content/repositories/snapshots</url>
      </snapshotRepository>
      <repository>
        <id>ossrh</id>
        <url>https://s01.oss.sonatype.org/service/local/staging/deploy/maven2/</url>
      </repository>
   </distributionManagement>

</project><|MERGE_RESOLUTION|>--- conflicted
+++ resolved
@@ -2,11 +2,7 @@
     <modelVersion>4.0.0</modelVersion>
     <groupId>org.micro-manager.acqengj</groupId>
     <artifactId>AcqEngJ</artifactId>
-<<<<<<< HEAD
-    <version>0.28.4</version>
-=======
-    <version>0.29.1</version>
->>>>>>> 9b0c8ce4
+    <version>0.29.2</version>
     <packaging>jar</packaging>
      <name>AcqEngJ</name>
     <description>Java-based Acquisition engine for Micro-Manager</description>
