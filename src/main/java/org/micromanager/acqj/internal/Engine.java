--- conflicted
+++ resolved
@@ -1,1208 +1,1200 @@
-///////////////////////////////////////////////////////////////////////////////
-// AUTHOR:       Henry Pinkard, henry.pinkard@gmail.com
-//
-// COPYRIGHT:    University of California, Berkeley, 2018
-//
-// LICENSE:      This file is distributed under the BSD license.
-//               License text is included with the source distribution.
-//
-//               This file is distributed in the hope that it will be useful,
-//               but WITHOUT ANY WARRANTY; without even the implied warranty
-//               of MERCHANTABILITY or FITNESS FOR A PARTICULAR PURPOSE.
-//
-//               IN NO EVENT SHALL THE COPYRIGHT OWNER OR
-//               CONTRIBUTORS BE LIABLE FOR ANY DIRECT, INDIRECT,
-//               INCIDENTAL, SPECIAL, EXEMPLARY, OR CONSEQUENTIAL DAMAGES.
-//
-package org.micromanager.acqj.internal;
-
-import mmcorej.org.json.JSONException;
-import org.micromanager.acqj.api.AcquisitionAPI;
-import org.micromanager.acqj.main.AcqNotification;
-import org.micromanager.acqj.main.Acquisition;
-import org.micromanager.acqj.main.AcquisitionEvent;
-import org.micromanager.acqj.api.AcquisitionHook;
-
-import java.io.PrintWriter;
-import java.io.StringWriter;
-import java.text.DateFormat;
-import java.text.SimpleDateFormat;
-import java.util.*;
-import java.util.concurrent.ExecutorService;
-import java.util.concurrent.Executors;
-import java.util.concurrent.ExecutionException;
-import java.util.concurrent.Future;
-import java.lang.Double;
-import java.util.concurrent.TimeoutException;
-
-import mmcorej.CMMCore;
-import mmcorej.Configuration;
-import mmcorej.DoubleVector;
-import mmcorej.PropertySetting;
-import mmcorej.StrVector;
-import mmcorej.TaggedImage;
-import org.micromanager.acqj.main.AcqEngMetadata;
-
-public class Engine {
-
-   private static final int HARDWARE_ERROR_RETRIES = 6;
-   private static final int DELAY_BETWEEN_RETRIES_MS = 5;
-   private static CMMCore core_;
-   private static Engine singleton_ = null;
-   private AcquisitionEvent lastEvent_ = null;
-   //A queue that holds multiple acquisition events which are in the process of being merged into a single, hardware-triggered event
-   private LinkedList<AcquisitionEvent> sequencedEvents_ = new LinkedList<AcquisitionEvent>();
-   //Thread on which the generation of acquisition events occurs
-   private static ExecutorService eventGeneratorExecutor_;
-   //Thread on which all communication with hardware occurs
-   private static ExecutorService acqExecutor_;
-
-
-   public Engine(CMMCore core) {
-      if (singleton_ == null) {
-         singleton_ = this;
-         core_ = core;
-         acqExecutor_ = Executors.newSingleThreadExecutor(r -> {
-            return new Thread(r, "Acquisition Engine Thread");
-         });
-         eventGeneratorExecutor_ = Executors
-                 .newSingleThreadExecutor((Runnable r) -> new Thread(r, "Acq Eng event generator"));
-      }
-   }
-
-
-
-   public static CMMCore getCore() {
-      return core_;
-   }
-
-   public static Engine getInstance() {
-      return singleton_;
-   }
-
-   /**
-    * No more data to be collected for this acquisition. Execute a finishing event so everything shuts down properly
-    *
-    * Note that this is not the only route to finishing an acquisition, but merely a convenient way
-    * of submitting an AcquisitionFinishedEvent
-    * @param acq the acquisition to be finished
-    * @return
-    */
-   public Future<Future> finishAcquisition(Acquisition acq) {
-      return eventGeneratorExecutor_.submit(() -> {
-         Future f = acqExecutor_.submit(() -> {
-            try {
-               if (acq.isDebugMode()) {
-                  core_.logMessage("recieved acquisition finished signal");
-               }
-               //clear any pending events, but since submitEventIterator occurs on the
-               //same thread, events will only be cleared in the case of an abort
-               sequencedEvents_.clear();
-               if (acq.isDebugMode()) {
-                  core_.logMessage("creating acquisition finished event");
-               }
-               executeAcquisitionEvent(AcquisitionEvent.createAcquisitionFinishedEvent(acq));
-               acq.blockUntilEventsFinished(null);
-            } catch (InterruptedException ex) {
-               throw new RuntimeException(ex);
-            }
-         });
-         return f;
-      });
-   }
-
-   /**
-    * Submit a stream of events which will get lazily processed and merged into multi-image hardware sequenced events
-    * as needed. Block until all events executed
-    *
-    * @param eventIterator Iterator of acquisition events that contains instructions of what to acquire
-    * @return a Future that can be gotten when the event iteration is finished,
-    */
-   public Future submitEventIterator(Iterator<AcquisitionEvent> eventIterator) {
-      return eventGeneratorExecutor_.submit(() -> {
-         try {
-            AcquisitionAPI acq = null;
-            while (eventIterator.hasNext()) {
-               AcquisitionEvent event = eventIterator.next();
-               // Some iterators can return null, they still may have more events, but want to
-               // skip this one.
-               if (event == null) {
-                  continue;
-               }
-               acq = event.acquisition_;
-               if (acq.isDebugMode()) {
-                  core_.logMessage("got event: " + event.toString()  );
-               }
-
-               for (AcquisitionHook h : event.acquisition_.getEventGenerationHooks()) {
-                  event = h.run(event);
-                  if (event == null) {
-                     return; //The hook cancelled this event
-                  }
-               }
-
-               //Wait here if acquisition is paused
-               while (event.acquisition_.isPaused()) {
-                  try {
-                     Thread.sleep(5);
-                  } catch (InterruptedException ex) {
-                     throw new RuntimeException(ex);
-                  }
-               }
-               try {
-                  if (acq.isAbortRequested()) {
-                     if (acq.isDebugMode()) {
-                        core_.logMessage("acquisition aborted" );
-                     }
-                     return;
-                  }
-                  Future imageAcquiredFuture = processAcquisitionEvent(event);
-                  imageAcquiredFuture.get();
-               } catch (InterruptedException ex) {
-                  //cancelled
-                  return;
-               } catch (ExecutionException ex) {
-                  //some problem with acquisition, abort and propagate exception
-                  core_.logMessage(ex.getMessage());
-                  core_.logMessage(ex.getStackTrace().toString());
-                  acq.abort(ex);
-                  throw new RuntimeException(ex);
-               }
-            }
-            try {
-               //Make all events get executed from this iterator
-               Future lastImageFuture = processAcquisitionEvent(AcquisitionEvent.createAcquisitionSequenceEndEvent(acq));
-               lastImageFuture.get();
-            } catch (InterruptedException ex) {
-               //cancelled
-               return;
-            } catch (ExecutionException ex) {
-               //some problem with acuisition, propagate exception
-               ex.printStackTrace();
-               throw new RuntimeException(ex);
-            }
-
-         } catch (Exception e) {
-            e.printStackTrace();
-            throw new RuntimeException(e);
-         }
-      });
-   }
-
-   public void checkForDefaultDevices(AcquisitionEvent event) {
-      final String xyStage = core_.getXYStageDevice();
-      final String zStage = core_.getFocusDevice();
-      if (event.getZPosition() != null && (zStage == null || zStage.equals(""))) {
-         throw new RuntimeException("Event requires a z position, but no Core-Focus device is set");
-      }
-      if (event.getXPosition() != null && (xyStage == null || xyStage.equals(""))) {
-         throw new RuntimeException("Event requires an x position, but no Core-XYStage device is set");
-      }
-   }
-
-   /**
-    * Check if this event is compatible with hardware sequencing with any previous events that have been built up
-    * in a queue. If it is, merge it into the sequence. Calling this function might result in an event/sequence being
-    * dispatched to the hardware, or it might not depending on the conditions. In order to make sure events don't
-    * wait around in the queue forever, the function that calls this is required to eventually pass in a
-    * SequenceEnd event, which will flush the queue
-    *
-    * @return eith null, if nothing dispatched, or a Future which can be gotten once the image/sequence fully
-    * acquired and images retrieved for subsequent processing/saving
-    */
-   private Future processAcquisitionEvent(AcquisitionEvent event)  {
-      Future imageAcquiredFuture = acqExecutor_.submit(() -> {
-         try {
-            checkForDefaultDevices(event);
-
-            if (event.acquisition_.isDebugMode()) {
-               core_.logMessage("Processing event: " + event.toString() );
-            }
-            if (event.acquisition_.isDebugMode()) {
-               core_.logMessage("checking for sequencing" );
-            }
-            if (sequencedEvents_.isEmpty() && !event.isAcquisitionSequenceEndEvent()) {
-               sequencedEvents_.add(event);
-            } else if (isSequencable(sequencedEvents_, event, sequencedEvents_.size() + 1)) {
-               //merge event into the sequence
-               sequencedEvents_.add(event);
-            } else {
-               // all events
-               AcquisitionEvent sequenceEvent = mergeSequenceEvent(sequencedEvents_);
-               sequencedEvents_.clear();
-               //Add in the start of the new sequence
-               if (!event.isAcquisitionSequenceEndEvent()) {
-                  sequencedEvents_.add(event);
-               }
-               if (event.acquisition_.isDebugMode()) {
-                  core_.logMessage("executing acquisition event" );
-               }
-               try {
-                  executeAcquisitionEvent(sequenceEvent);
-               } catch (HardwareControlException e) {
-                  throw e;
-               }
-            }
-         } catch (InterruptedException e) {
-            if (core_.isSequenceRunning()) {
-               try {
-                  core_.stopSequenceAcquisition();
-               } catch (Exception ex) {
-                  throw new RuntimeException(ex);
-
-               }
-            }
-            throw new RuntimeException("Acquisition canceled");
-         }
-      });
-      return imageAcquiredFuture;
-   }
-
-   /**
-    * If acq finishing, return a Future that can be gotten when whatever sink it
-    * goes to is done. Otherwise return null, since individual images can
-    * undergo abitrary duplication/deleting dependending on image processors
-    *
-    * @param event
-    * @return
-    * @throws InterruptedException
-    */
-   private void executeAcquisitionEvent(AcquisitionEvent event) throws InterruptedException {
-      //check if we should pause until the minimum start time of the event has occured
-      while (event.getMinimumStartTimeAbsolute() != null && 
-              System.currentTimeMillis() < event.getMinimumStartTimeAbsolute()) {
-         long waitTime = event.getMinimumStartTimeAbsolute() - System.currentTimeMillis();
-         event.acquisition_.blockUnlessAborted(waitTime);
-         try {
-            if (event.acquisition_.isAbortRequested()) {
-               return;
-            }
-            Thread.sleep(1);
-         } catch (InterruptedException e) {
-            //Abort while waiting for next time point
-            return;
-         }
-      }
-
-      if (event.isAcquisitionFinishedEvent()) {
-         //signal to finish saving thread and mark acquisition as finished
-         if (event.acquisition_.areEventsFinished()) {
-            return; //Duplicate finishing event, possibly from x-ing out viewer
-         }
-
-         //send message acquisition finished message so things shut down properly
-         for (AcquisitionHook h : event.acquisition_.getEventGenerationHooks()) {
-            h.run(event);
-            h.close();
-         }
-         for (AcquisitionHook h : event.acquisition_.getBeforeHardwareHooks()) {
-            h.run(event);
-            h.close();
-         }
-         for (AcquisitionHook h : event.acquisition_.getAfterHardwareHooks()) {
-            h.run(event);
-            h.close();
-         }
-         for (AcquisitionHook h : event.acquisition_.getAfterCameraHooks()) {
-            h.run(event);
-            h.close();
-         }
-         for (AcquisitionHook h : event.acquisition_.getAfterExposureHooks()) {
-            h.run(event);
-            h.close();
-         }
-         event.acquisition_.addToOutput(new TaggedImage(null, null));
-         event.acquisition_.postNotification(AcqNotification.createAcqEventsFinishedNotification());
-      } else {
-         event.acquisition_.postNotification( new AcqNotification(
-                 AcqNotification.Hardware.class, event.getAxesAsJSONString(), AcqNotification.Hardware.PRE_HARDWARE));
-         for (AcquisitionHook h : event.acquisition_.getBeforeHardwareHooks()) {
-            event = h.run(event);
-            if (event == null) {
-               return; //The hook cancelled this event
-            }
-            abortIfRequested(event, null);
-         }
-
-         HardwareSequences hardwareSequencesInProgress = new HardwareSequences();
-         try {
-            prepareHardware(event, hardwareSequencesInProgress);
-         } catch (HardwareControlException e) {
-            stopHardwareSequences(hardwareSequencesInProgress);
-            throw e;
-         }
-         event.acquisition_.postNotification( new AcqNotification(
-                 AcqNotification.Hardware.class, event.getAxesAsJSONString(), AcqNotification.Hardware.PRE_Z_DRIVE));
-         for (AcquisitionHook h : event.acquisition_.getBeforeZDriveHooks()) {
-            event = h.run(event);
-            if (event == null) {
-               return; //The hook cancelled this event
-            }
-            abortIfRequested(event, hardwareSequencesInProgress);
-         }
-
-         try {
-            startZDrive(event, hardwareSequencesInProgress);
-         } catch (HardwareControlException e) {
-            stopHardwareSequences(hardwareSequencesInProgress);
-            throw e;
-         }
-         //keep track of last event to know what state the hardware was in without having to query it
-         lastEvent_ = event.getSequence() == null ? event : event.getSequence().get(event.getSequence().size() - 1);
-
-         event.acquisition_.postNotification( new AcqNotification(
-                 AcqNotification.Hardware.class, event.getAxesAsJSONString(), AcqNotification.Hardware.POST_HARDWARE));
-         for (AcquisitionHook h : event.acquisition_.getAfterHardwareHooks()) {
-            event = h.run(event);
-            if (event == null) {
-               return; //The hook cancelled this event
-            }
-            abortIfRequested(event, hardwareSequencesInProgress);
-         }
-
-         // Hardware hook may have modified wait time, so check again if we should
-         // pause until the minimum start time of the event has occurred.
-         while (event.getMinimumStartTimeAbsolute() != null &&
-               System.currentTimeMillis() < event.getMinimumStartTimeAbsolute()) {
-            try {
-               abortIfRequested(event, hardwareSequencesInProgress);
-               Thread.sleep(1);
-            } catch (InterruptedException e) {
-               //Abort while waiting for next time point
-               return;
-            }
-         }
-
-         if (event.shouldAcquireImage()) {
-            if (event.acquisition_.isDebugMode()) {
-               core_.logMessage("acquiring image(s)" );
-            }
-            try {
-               acquireImages(event, hardwareSequencesInProgress);
-            } catch (TimeoutException e) {
-               // Don't abort on a timeout
-               // TODO: this could probably be an option added to the acquisition in the future
-               System.err.println("Timeout while acquiring images");
-            }
-
-            // if the acquisition was aborted, make sure everything shuts down properly
-            abortIfRequested(event, hardwareSequencesInProgress);
-         }
-      }
-   }
-
-   /**
-    * Acquire 1 or more images in a sequence, add some metadata, then
-    * put them into an output queue.
-    *
-    * If the event is a sequence and a sequence acquisition is started in the core,
-    * It should be completed by the time this method returns.
-    *
-    * @param event
-    * @throws HardwareControlException
-    */
-   private void acquireImages(final AcquisitionEvent event,
-                              HardwareSequences hardwareSequencesInProgress) throws HardwareControlException, TimeoutException {
-      HashMap<String, Integer> cameraImageCounts = event.getCameraImageCounts(core_.getCameraDevice());
-      try {
-         if (event.getSequence() != null && event.getSequence().size() > 1) {
-            // Start sequences on one or more cameras
-            for (String cameraDeviceName : cameraImageCounts.keySet()) {
-               event.acquisition_.postNotification(
-                       new AcqNotification(AcqNotification.Camera.class,
-                               event.getAxesAsJSONString(), AcqNotification.Camera.PRE_SEQUENCE_STARTED));
-               core_.startSequenceAcquisition(cameraDeviceName,
-                       cameraImageCounts.get(cameraDeviceName), 0, true);
-            }
-         } else {
-            //snap one image with no sequencing
-            event.acquisition_.postNotification(
-                    new AcqNotification(AcqNotification.Camera.class,
-                            event.getAxesAsJSONString(), AcqNotification.Camera.PRE_SNAP));
-            if (event.getCameraDeviceName() != null) {
-               String currentCamera = core_.getCameraDevice();
-               core_.setCameraDevice(event.getCameraDeviceName());
-               core_.snapImage();
-               core_.setCameraDevice(currentCamera);
-            } else {
-               core_.snapImage();
-            }
-            event.acquisition_.postNotification(
-                  new AcqNotification(AcqNotification.Camera.class,
-                        event.getAxesAsJSONString(), AcqNotification.Camera.POST_SNAP));
-            for (AcquisitionHook h : event.acquisition_.getAfterExposureHooks()) {
-               h.run(event);
-            }
-         }
-      } catch (Exception ex) {
-         throw new HardwareControlException(ex.getMessage());
-      }
-
-      //get elapsed time
-      final long currentTime = System.currentTimeMillis();
-      if (event.acquisition_.getStartTime_ms() == -1) {
-         //first image, initialize
-         event.acquisition_.setStartTime_ms(currentTime);
-      }
-
-      //need to assign events to images as they come out, assuming they might be in arbitrary order,
-      //but that each camera itself is ordered
-      HashMap<Integer, LinkedList<AcquisitionEvent>> multiCamAdapterCameraEventLists = null;
-      if (event.getSequence() != null) {
-         multiCamAdapterCameraEventLists = new HashMap<Integer, LinkedList<AcquisitionEvent>>();
-         for (int camIndex = 0; camIndex < core_.getNumberOfCameraChannels(); camIndex++) {
-            multiCamAdapterCameraEventLists.put(camIndex, new LinkedList<AcquisitionEvent>());
-            for (AcquisitionEvent e: event.getSequence()) {
-               multiCamAdapterCameraEventLists.get(camIndex).add(e);
-            }
-         }
-      }
-
-      // Run a hook after the camera sequence acquisition has started. This can be used for
-      // external triggering of the camera (when it is in sequence mode).
-      // note: SnapImage will block until exposure finishes.
-      // If it is desired that AfterCameraHooks trigger cameras
-      // in Snap mode, one possibility is that those hooks (or SnapImage) should run in
-      // a separate thread, started after snapImage is started. But there is no guarantee
-      // with this approach that the camera will be triggered at the correct time.
-      for (AcquisitionHook h : event.acquisition_.getAfterCameraHooks()) {
-         h.run(event);
-      }
-
-      if (event.acquisition_.isDebugMode()) {
-         core_.logMessage("images acquired, copying from core" );
-      }
-      long startCopyTime = System.currentTimeMillis();
-      // Loop through and collect all acquired images. There will be
-      // (# of images in sequence) x (# of camera channels) of them
-      boolean timeout = false;
-      final String axesAsJSONString = event.getAxesAsJSONString();
-      for (int i = 0; i < (event.getSequence() == null ? 1 : event.getSequence().size()); i++) {
-         if (timeout) {
-            // Cancel the rest of the sequence
-            stopHardwareSequences(hardwareSequencesInProgress);
-            break;
-         }
-         double exposure;
-
-         try {
-            exposure = event.getExposure() == null ? core_.getExposure() : event.getExposure();
-         } catch (Exception ex) {
-            throw new RuntimeException("Couldnt get exposure form core");
-         }
-         long numCamChannels = core_.getNumberOfCameraChannels();
-
-         boolean needToRunAfterExposureHooks = event.acquisition_.getAfterExposureHooks().iterator().hasNext();
-         for (int camIndex = 0; camIndex < numCamChannels; camIndex++) {
-            TaggedImage ti = null;
-            String cameraName = null;
-            while (ti == null) {
-               if (event.acquisition_.isAbortRequested()) {
-                  return;
-               }
-
-               try {
-                  if (event.getSequence() != null && event.getSequence().size() > 1) {
-                     if (core_.isBufferOverflowed()) {
-                        throw new RuntimeException("Sequence buffer overflow");
-                     }
-                     try {
-                        ti = core_.popNextTaggedImage();
-                        cameraName = ti.tags.getString("Camera");
-                     } catch (Exception e) {
-                        //continue waiting
-                        if (!core_.isSequenceRunning() && core_.getRemainingImageCount() == 0) {
-                           throw new RuntimeException("Expected images did not arrive in circular buffer");
-                        }
-                        // check it timeout has been exceeded. This is used in the case of a camera waiting for
-                        // a trigger that never comes.
-                        if (event.getSequence().get(i).getTimeout_ms() != null) {
-                           if (System.currentTimeMillis() - startCopyTime > event.getSequence().get(i).getTimeout_ms()) {
-                              timeout = true;
-                              core_.stopSequenceAcquisition();
-                              while (core_.isSequenceRunning()) {
-                                    try {
-                                        Thread.sleep(1);
-                                    } catch (InterruptedException ex) {
-                                        throw new RuntimeException("Interrupted while waiting for sequence to stop");
-                                    }
-                              }
-                              break;
-                           }
-                        }
-                     }
-                  } else {
-                     try {
-                        // TODO: probably there should be a timeout here too, but I'm
-                        //  not sure the snapImage system supports it (as opposed to sequences)
-                        ti = core_.getTaggedImage(camIndex);
-                        cameraName = core_.getCameraDevice();
-                     } catch (Exception e) {
-                        //continue waiting
-                     }
-                  }
-               } catch (Exception ex) {
-                  // Sequence buffer overflow
-                  HardwareControlException e = new HardwareControlException(ex.toString());
-                  event.acquisition_.abort(e);
-                  throw e;
-               }
-            }
-            if (needToRunAfterExposureHooks) {
-               for (String cameraDeviceName : cameraImageCounts.keySet()) {
-                  try {
-                     if (core_.isSequenceRunning(cameraDeviceName)) {
-                        // All sequences are not yet done, this will be handled on another iteration
-                        // of the loop
-                        break;
-                     }
-                  } catch (Exception e) {
-                     // not sure hos this would happen
-                     event.acquisition_.abort(e);
-                     throw new RuntimeException(e);
-                  }
-               }
-
-               for (AcquisitionHook h : event.acquisition_.getAfterExposureHooks()) {
-                  h.run(event);
-               }
-               needToRunAfterExposureHooks = false;
-            }
-            if (timeout) {
-               break;
-            }
-
-
-            // Doesnt seem to be a version in the API in which you dont have to do this
-            int actualCamIndex = camIndex;
-            if (ti.tags.has("Multi Camera-CameraChannelIndex")) {
-               try {
-                  actualCamIndex = ti.tags.getInt("Multi Camera-CameraChannelIndex");
-                  if (numCamChannels == 1) {
-                     //probably a mistake in the core....
-                     actualCamIndex = 0; // Override index because not using multi cam mode right now
-                  }
-               } catch (Exception e) {
-                  throw new RuntimeException(e);
-               }
-            }
-            AcquisitionEvent correspondingEvent = event;
-            if (event.getSequence() != null) {
-               // Find the event that corresponds to the camera that captured this image.
-               // This assumes that the images from a single camera are in order
-               // in the sequence, though different camera images may be interleaved
-               if (event.getSequence().get(0).getCameraDeviceName() != null) {
-                  // camera is specified in the acquisition event. Find the first event that matches
-                  // this camera name.
-                  final String theCameraName = cameraName;
-                  correspondingEvent = multiCamAdapterCameraEventLists.get(actualCamIndex).stream().filter(
-                          e -> e.getCameraDeviceName() != null && e.getCameraDeviceName().equals(theCameraName)).findFirst().get();
-                  multiCamAdapterCameraEventLists.get(actualCamIndex).remove(correspondingEvent);
-               } else {
-                  // multi camera adapter or just using the default camera
-                  correspondingEvent = multiCamAdapterCameraEventLists.get(actualCamIndex).remove(0);
-               }
-            }
-            // add standard metadata
-            AcqEngMetadata.addImageMetadata(ti.tags, correspondingEvent,
-                    currentTime - correspondingEvent.acquisition_.getStartTime_ms(), exposure);
-            // add user metadata specified in the event
-            try {
-               correspondingEvent.acquisition_.addTagsToTaggedImage(ti.tags, correspondingEvent.getTags());
-            } catch (JSONException jse) {
-               core_.logMessage("Error adding tags to image metadata", false);
-            }
-            correspondingEvent.acquisition_.addToImageMetadata(ti.tags);
-            correspondingEvent.acquisition_.addToOutput(ti);
-         }
-      }
-      // Most devices loop sequences, and need to be stopped explicitly
-      // this is not the most pleasant place to put this call, but I can not find anything better.
-      stopHardwareSequences(hardwareSequencesInProgress);
-
-      event.acquisition_.postNotification(
-              new AcqNotification(AcqNotification.Camera.class,
-                      axesAsJSONString, AcqNotification.Camera.POST_SEQUENCE_STOPPED));
-
-      if (timeout) {
-         throw new TimeoutException("Timeout waiting for images to arrive in circular buffer");
-      }
-   }
-
-   private void abortIfRequested(AcquisitionEvent event,
-                                 HardwareSequences hardwareSequencesInProgress) {
-      if (event.acquisition_.isAbortRequested()) {
-         if (hardwareSequencesInProgress != null) {
-            stopHardwareSequences(hardwareSequencesInProgress);
-         }
-         return;
-      }
-   }
-
-   private void stopHardwareSequences(HardwareSequences hardwareSequencesInProgress) {
-      // Stop any hardware sequences
-      for (String deviceName : hardwareSequencesInProgress.deviceNames) {
-         try {
-            if (core_.getDeviceType(deviceName).toString().equals("StageDevice")) {
-               core_.stopStageSequence(deviceName);
-            } else if (core_.getDeviceType(deviceName).toString().equals("XYStageDevice")) {
-               core_.stopXYStageSequence(deviceName);
-            } else if (core_.getDeviceType(deviceName).toString().equals("CameraDevice")) {
-               core_.stopSequenceAcquisition(core_.getCameraDevice());
-            }
-         } catch (Exception ee) {
-            core_.logMessage("Error stopping hardware sequence: " + ee.getMessage());
-         }
-      }
-      // Stop any property sequences
-      for (int i = 0; i < hardwareSequencesInProgress.propertyNames.size(); i++) {
-         try {
-            core_.stopPropertySequence(hardwareSequencesInProgress.propertyDeviceNames.get(i),
-                  hardwareSequencesInProgress.propertyNames.get(i));
-         } catch (Exception ee) {
-            core_.logMessage("Error stopping property sequence: " + ee.getMessage());
-         }
-      }
-      try {
-         core_.clearCircularBuffer();
-      } catch (Exception e) {
-         throw new RuntimeException(e);
-      }
-   }
-
-   /**
-    * Move all the hardware to the proper positions in preparation for the next phase of the acquisition event
-    * (i.e. collecting images, or maybe to be added in the future, projecting slm patterns). If this event represents
-    * a single event, the Engine will talk to each piece of hardware in series. If this event represents a sequence,
-    * it will load all the values of that sequence into each hardware component, and wait for the sequence to be
-    * triggered to start, which will happen in another function
-    *
-    * @param event
-    * @param hardwareSequencesInProgress -- keep track of which hardware sequences have been started
-    * @throws HardwareControlException
-    * @return Data class describing which hardware devices have had sequences activated
-    */
-   private void prepareHardware(final AcquisitionEvent event,
-                                             HardwareSequences hardwareSequencesInProgress) throws HardwareControlException {
-      //Get the hardware specific to this acquisition
-      final String xyStage = core_.getXYStageDevice();
-      final String zStage = core_.getFocusDevice();
-      final String slm = core_.getSLMDevice();
-      //prepare sequences if applicable
-      if (event.getSequence() != null) {
-         try {
-            DoubleVector xSequence = event.isXYSequenced() ? new DoubleVector() : null;
-            DoubleVector ySequence = event.isXYSequenced() ? new DoubleVector() : null;
-            DoubleVector exposureSequence_ms =event.isExposureSequenced() ? new DoubleVector() : null;
-            String group = event.getSequence().get(0).getConfigGroup();
-            Configuration config = event.getSequence().get(0).getConfigPreset() == null ? null :
-                  core_.getConfigData(group, event.getSequence().get(0).getConfigPreset());
-            LinkedList<StrVector> propSequences = event.isConfigGroupSequenced() ? new LinkedList<StrVector>() : null;
-            for (AcquisitionEvent e : event.getSequence()) {
-               if (xSequence != null) {
-                  xSequence.add(e.getXPosition());
-               }
-               if (ySequence != null) {
-                  ySequence.add(e.getYPosition());
-               }
-               if (exposureSequence_ms != null) {
-                  exposureSequence_ms.add(e.getExposure());
-               }
-               //Set sequences for all channel properties
-               if (propSequences != null) {
-                  for (int i = 0; i < config.size(); i++) {
-                     PropertySetting ps = config.getSetting(i);
-                     String deviceName = ps.getDeviceLabel();
-                     String propName = ps.getPropertyName();
-                     if (e == event.getSequence().get(0)) { //first property
-                        propSequences.add(new StrVector());
-                     }
-                     Configuration channelPresetConfig = core_.getConfigData(group,
-                           e.getConfigPreset());
-                     String propValue = channelPresetConfig.getSetting(deviceName, propName).getPropertyValue();
-                     if (core_.isPropertySequenceable(deviceName, propName)) {
-                        propSequences.get(i).add(propValue);
-                     }
-                  }
-               }
-            }
-            hardwareSequencesInProgress.deviceNames.add(core_.getCameraDevice());
-            //Now have built up all the sequences, apply them
-            if (event.isExposureSequenced()) {
-               core_.loadExposureSequence(core_.getCameraDevice(), exposureSequence_ms);
-               // already added camera
-            }
-            if (event.isXYSequenced()) {
-               core_.loadXYStageSequence(xyStage, xSequence, ySequence);
-               hardwareSequencesInProgress.deviceNames.add(xyStage);
-            }
-<<<<<<< HEAD
-=======
-            if (event.isZSequenced()) {
-               // at least some zStages freak out (in this case, NIDAQ board) when you
-               // try to load a sequence while the sequence is still running.  Nothing in
-               // the engine stops a stage sequence if all goes well.
-               // Stopping a sequence if it is not running hopefully will not harm anyone.
-               core_.stopStageSequence(zStage);
-               core_.loadStageSequence(zStage, zSequence);
-               hardwareSequencesInProgress.deviceNames.add(zStage);
-            }
->>>>>>> c4cfc895
-            if (event.isConfigGroupSequenced()) {
-               for (int i = 0; i < config.size(); i++) {
-                  PropertySetting ps = config.getSetting(i);
-                  String deviceName = ps.getDeviceLabel();
-                  String propName = ps.getPropertyName();
-                  if (propSequences.get(i).size() > 0) {
-                     core_.stopPropertySequence(deviceName, propName);
-                     core_.loadPropertySequence(deviceName, propName, propSequences.get(i));
-                     hardwareSequencesInProgress.propertyNames.add(propName);
-                     hardwareSequencesInProgress.propertyDeviceNames.add(deviceName);
-                  }
-               }
-            }
-            // preparing a sequence while one is running is deadly.  There must be a
-            // better way than this...
-            while (core_.isSequenceRunning()) {
-               Thread.sleep(1);
-            }
-            core_.prepareSequenceAcquisition(core_.getCameraDevice());
-
-
-         } catch (Exception ex) {
-            ex.printStackTrace();
-            throw new HardwareControlException(ex.getMessage());
-         }
-      }
-
-      //compare to last event to see what needs to change
-      if (lastEvent_ != null && lastEvent_.acquisition_ != event.acquisition_) {
-         lastEvent_ = null; //update all hardware if switching to a new acquisition
-      }
-
-      /////////////////////////////Other stage devices ////////////////////////////////////////////
-      loopHardwareCommandRetries(new Runnable() {
-         @Override
-         public void run() {
-            try {
-               // TODO implement Z sequencing for other devices
-//               if (event.isZSequenced()) {
-//                  core_.startStageSequence(zStage);
-//               } else  {
-               for (String stageDeviceName : event.getStageDeviceNames()) {
-                  // TODO: could reimplement logic here to decide when to try to move
-//                  Double previousZ = lastEvent_ == null ? null :
-//                        lastEvent_.getSequence() == null ? lastEvent_.getZPosition() :
-//                              lastEvent_.getSequence().get(0).getZPosition();
-//                  Double currentZ = event.getSequence() == null ? event.getZPosition() :
-//                        event.getSequence().get(0).getZPosition();
-//                  if (currentZ == null) {
-//                     return;
-//                  }
-//                  boolean change = previousZ == null || !previousZ.equals(currentZ);
-//                  if (!change) {
-//                     return;
-//                  }
-
-                  //wait for it to not be busy (is this even needed?)
-                  core_.waitForDevice(stageDeviceName);
-                  //Move Z
-                  core_.setPosition(stageDeviceName, event.getStageSingleAxisStagePosition(stageDeviceName));
-               }
-               // wait only after having started to move all stages.
-               // there is a possibility this approach creates complications for certain devices
-               // but could bring significant speed advantages
-               for (String stageDeviceName : event.getStageDeviceNames()) {
-                  //wait for move to finish
-                  core_.waitForDevice(stageDeviceName);
-               }
-            } catch (Exception ex) {
-               throw new HardwareControlException(ex.getMessage());
-            }
-
-         }
-      }, "Moving other stage devices");
-
-      /////////////////////////////XY Stage////////////////////////////////////////////////////
-      loopHardwareCommandRetries(new Runnable() {
-         @Override
-         public void run() {
-            try {
-               if (event.isXYSequenced()) {
-                  core_.startXYStageSequence(xyStage);
-               } else  {
-                  //could be sequenced over other devices, in that case get xy position from first in sequence
-                  Double prevXPosition = lastEvent_ == null ? null :
-                        lastEvent_.getSequence() == null ? lastEvent_.getXPosition() : lastEvent_.getSequence().get(0).getXPosition();
-                  Double xPosition = event.getSequence() == null ? event.getXPosition() : event.getSequence().get(0).getXPosition();
-                  Double prevYPosition = lastEvent_ == null ? null :
-                        lastEvent_.getSequence() == null ? lastEvent_.getYPosition() : lastEvent_.getSequence().get(0).getYPosition();
-                  Double yPosition = event.getSequence() == null ? event.getYPosition() : event.getSequence().get(0).getYPosition();
-                  boolean previousXYDefined = event != null && prevXPosition != null && prevYPosition != null;
-                  boolean currentXYDefined = event != null && xPosition != null && yPosition != null;
-                  if (!currentXYDefined) {
-                     return;
-                  }
-                  boolean xyChanged = !previousXYDefined || !prevXPosition.equals(xPosition) || !prevYPosition.equals(yPosition);
-                  if (!xyChanged) {
-                     return;
-                  }
-                  //wait for it to not be busy (is this even needed?)
-                  core_.waitForDevice(xyStage);
-                  //Move XY
-                  core_.setXYPosition(xyStage, xPosition, yPosition);
-                  //wait for move to finish
-                  core_.waitForDevice(xyStage);
-               }
-            } catch (Exception ex) {
-               core_.logMessage(stackTraceToString(ex));
-               ex.printStackTrace();
-               throw new HardwareControlException(ex.getMessage());
-            }
-         }
-      }, "Moving XY stage");
-
-      /////////////////////////////Channels//////////////////////////////////////////////////
-      loopHardwareCommandRetries(new Runnable() {
-         @Override
-         public void run() {
-            try {
-               //Get the values of current channel, pulling from the first event in a sequence if one is present
-               String currentConfig = event.getSequence() == null ?
-                     event.getConfigPreset() : event.getSequence().get(0).getConfigPreset();
-               String currentGroup = event.getSequence() == null ?
-                     event.getConfigGroup() : event.getSequence().get(0).getConfigGroup();
-               String previousConfig = lastEvent_ == null ? null : lastEvent_.getSequence() == null ?
-                     lastEvent_.getConfigPreset() : lastEvent_.getSequence().get(0).getConfigPreset();
-
-               boolean newChannel = currentConfig != null && (previousConfig == null || !previousConfig.equals(currentConfig));
-               if ( newChannel ) {
-                  //set exposure
-                  if (event.getExposure() != null) {
-                     core_.setExposure(event.getExposure());
-                  }
-                  //set other channel props
-                  core_.setConfig(currentGroup, currentConfig);
-                  // TODO: haven't tested if this is actually needed
-                  core_.waitForConfig(currentGroup, currentConfig);
-               }
-
-               if (event.isConfigGroupSequenced()) {
-                  //Channels
-                  String group = event.getSequence().get(0).getConfigGroup();
-                  Configuration config = core_.getConfigData(group, event.getSequence().get(0).getConfigPreset());
-                  for (int i = 0; i < config.size(); i++) {
-                     PropertySetting ps = config.getSetting(i);
-                     String deviceName = ps.getDeviceLabel();
-                     String propName = ps.getPropertyName();
-                     if (core_.isPropertySequenceable(deviceName, propName)) {
-                        core_.startPropertySequence(deviceName, propName);
-                     }
-                  }
-               }
-            } catch (Exception ex) {
-               ex.printStackTrace();
-               throw new HardwareControlException(ex.getMessage());
-            }
-
-         }
-      }, "Changing channels");
-
-      /////////////////////////////Camera exposure//////////////////////////////////////////////
-      loopHardwareCommandRetries(new Runnable() {
-         @Override
-         public void run() {
-            try {
-               if (event.isExposureSequenced()) {
-                  core_.startExposureSequence(core_.getCameraDevice());
-               } else {
-                  Double currentExposure = event.getExposure();
-                  Double prevExposure = lastEvent_ == null ? null : lastEvent_.getExposure();
-                  boolean changeExposure = currentExposure != null &&
-                        (prevExposure == null || !prevExposure.equals(currentExposure));
-                  if (changeExposure) {
-                     core_.setExposure(currentExposure);
-                  }
-               }
-            } catch (Exception ex) {
-               throw new HardwareControlException(ex.getMessage());
-            }
-
-         }
-      }, "Changing exposure");
-
-
-      /////////////////////////////   SLM    //////////////////////////////////////////////
-      loopHardwareCommandRetries(new Runnable() {
-         @Override
-         public void run() {
-            try {
-               if (event.getSLMImage() != null) {
-                  if (event.getSLMImage() instanceof byte[]) {
-                     core_.setSLMImage(slm, (byte[]) event.getSLMImage());
-                  } else if (event.getSLMImage() instanceof int[]) {
-                     core_.setSLMImage(slm, (int[]) event.getSLMImage());
-                  } else {
-                     throw new RuntimeException("SLM api only supports 8 bit and 32 bit patterns");
-                  }
-               }
-            } catch (Exception ex) {
-               throw new HardwareControlException(ex.getMessage());
-            }
-
-         }
-      }, "Setting SLM pattern");
-
-      //////////////////////////   Arbitrary Properties //////////////////////////////////
-      loopHardwareCommandRetries(new Runnable() {
-         @Override
-         public void run() {
-            try {
-               for (String[] s : event.getAdditonalProperties()) {
-                  core_.setProperty(s[0], s[1], s[2]);
-               }
-            } catch (Exception ex) {
-               throw new HardwareControlException(ex.getMessage());
-            }
-
-         }
-      }, "Changing additional properties");
-   }
-
-   /**
-    * Separate function to set the ZDrive.  This should happen after
-    * all other devices are in place.  This order makes it possible to
-    * create a hook that can be used to run a (hardware) autofocus routine
-    * after all other devices are in place and before the zDrive is set.
-    *
-    * @param event acquisition event with all information we need.
-    */
-   private void startZDrive(final AcquisitionEvent event,
-                            HardwareSequences hardwareSequencesInProgress) throws HardwareControlException {
-      final String zStage = core_.getFocusDevice();
-      if (event.getSequence() != null) {
-         DoubleVector zSequence = event.isZSequenced() ? new DoubleVector() : null;
-         for (AcquisitionEvent e : event.getSequence()) {
-            if (zSequence != null) {
-               zSequence.add(e.getZPosition());
-            }
-         }
-         try {
-            if (event.isZSequenced()) {
-               core_.stopStageSequence(zStage);
-               core_.loadStageSequence(zStage, zSequence);
-               hardwareSequencesInProgress.deviceNames.add(zStage);
-            }
-         } catch (Exception ex) {
-            ex.printStackTrace();
-            throw new HardwareControlException(ex.getMessage());
-         }
-      }
-
-      ////////////////////////////Set the Z Drive////////////////////////////////////////////
-      loopHardwareCommandRetries(new Runnable() {
-         @Override
-         public void run() {
-            try {
-               if (event.isZSequenced()) {
-                  core_.startStageSequence(zStage);
-               } else {
-                  Double previousZ = lastEvent_ == null ? null
-                          : lastEvent_.getSequence() == null ? lastEvent_.getZPosition()
-                          : lastEvent_.getSequence().get(0).getZPosition();
-                  Double currentZ = event.getSequence() == null ? event.getZPosition()
-                          : event.getSequence().get(0).getZPosition();
-                  if (currentZ == null) {
-                     return;
-                  }
-                  boolean change = previousZ == null || !previousZ.equals(currentZ);
-                  if (!change) {
-                     return;
-                  }
-
-                  //wait for it to not be busy (is this even needed?)
-                  core_.waitForDevice(zStage);
-                  //Move Z
-                  core_.setPosition(zStage, currentZ);
-                  //wait for move to finish
-                  core_.waitForDevice(zStage);
-               }
-            } catch (Exception ex) {
-               throw new HardwareControlException(ex.getMessage());
-            }
-
-         }
-      }, "Moving Z device");
-   }
-
-   /**
-    * Attempt a hardware command multiple times if it throws an exception. If still doesn't
-    * work after those tries, give up and declare exception
-    *
-    * @param r runnable containing the command
-    * @param commandName name given to the command for loggin purposes
-    * @throws HardwareControlException
-    */
-   private void loopHardwareCommandRetries(Runnable r, String commandName) throws HardwareControlException {
-      Exception ex = null;
-      for (int i = 0; i < HARDWARE_ERROR_RETRIES; i++) {
-         try {
-            r.run();
-            return;
-         } catch (Exception e) {
-            ex = e;
-            core_.logMessage(stackTraceToString(e));
-            System.err.println(getCurrentDateAndTime() + ": Problem "
-                    + commandName + "\n Retry #" + i + " in " + DELAY_BETWEEN_RETRIES_MS + " ms");
-            try {
-               Thread.sleep(DELAY_BETWEEN_RETRIES_MS);
-            } catch (InterruptedException e1) {
-                e1.printStackTrace();
-                throw new HardwareControlException(e1.getMessage());
-            }
-         }
-      }
-      throw new HardwareControlException(commandName + " unsuccessful" + ": " + ex.getMessage());
-   }
-
-   private static String getCurrentDateAndTime() {
-      DateFormat df = new SimpleDateFormat("yyyy/MM/dd HH:mm:ss");
-      Calendar calobj = Calendar.getInstance();
-      return df.format(calobj.getTime());
-   }
-
-   /**
-    * Check if all the hardware changes between one event and the next compatible with hardware sequencing.
-    * If so, they can be merged into a single event which will take place with hardware triggering
-    *
-    * @param previousEvents list of previous events
-    * @param nextEvent next event to sequence
-    * @return true if they can be combined
-    */
-   private static boolean isSequencable(List<AcquisitionEvent> previousEvents,
-                                        AcquisitionEvent nextEvent, int newSeqLength) {
-      try {
-         if (nextEvent.isAcquisitionSequenceEndEvent() || nextEvent.isAcquisitionFinishedEvent()) {
-            return false;
-         }
-
-         AcquisitionEvent previousEvent = previousEvents.get(previousEvents.size() - 1);
-
-         //check all properties in group
-         if (previousEvent.getConfigPreset() != null && nextEvent.getConfigPreset() != null
-                 && !previousEvent.getConfigPreset().equals(nextEvent.getConfigPreset())) {
-            //check all properties in the channel
-            Configuration config1 = core_.getConfigData(previousEvent.getConfigGroup(), previousEvent.getConfigPreset());
-            Configuration config2 = core_.getConfigData(nextEvent.getConfigGroup(), nextEvent.getConfigPreset());
-            for (int i = 0; i < config1.size(); i++) {
-               PropertySetting ps1 = config1.getSetting(i);
-               String deviceName = ps1.getDeviceLabel();
-               String propName = ps1.getPropertyName();
-               String propValue1 = ps1.getPropertyValue();
-               PropertySetting ps2 = config2.getSetting(i);
-               String propValue2 = ps2.getPropertyValue();
-               if (!propValue1.equals(propValue2)) {
-                  if (!core_.isPropertySequenceable(deviceName, propName)) {
-                     return false;
-                  }
-                  if (core_.getPropertySequenceMaxLength(deviceName, propName) < newSeqLength) {
-                     return false;
-                  }
-               }
-            }
-         }
-         //TODO check for arbitrary additional properties in the acq event for being sequencable
-
-         //z stage
-         if (previousEvent.getZPosition() != null && nextEvent.getZPosition() != null &&
-                 (double)previousEvent.getZPosition() != (double)nextEvent.getZPosition()) {
-            if (!core_.isStageSequenceable(core_.getFocusDevice())) {
-               return false;
-            }
-            if (newSeqLength > core_.getStageSequenceMaxLength(core_.getFocusDevice())) {
-               return false;
-            }
-         }
-
-         // arbitrary z stages
-         // TODO implement sequences along arbitrary other stage decives
-         for (String stageDevice : previousEvent.getStageDeviceNames() ) {
-            return false;
-         }
-
-         //xy stage
-         if ((previousEvent.getXPosition() != null && nextEvent.getXPosition() != null && (double) previousEvent.getXPosition() != (double) nextEvent.getXPosition()) ||
-                 (previousEvent.getYPosition() != null && nextEvent.getYPosition() != null && (double) previousEvent.getYPosition() != (double) nextEvent.getYPosition())) {
-            if (!core_.isXYStageSequenceable(core_.getXYStageDevice())) {
-               return false;
-            }
-            if (newSeqLength > core_.getXYStageSequenceMaxLength(core_.getXYStageDevice())) {
-               return false;
-            }
-         }
-
-         if (previousEvent.getCameraDeviceName() == null) {
-            // Using the Core-Camera, the default
-
-            //camera exposure
-            if (previousEvent.getExposure() != null && nextEvent.getExposure() != null &&
-                  Double.compare(previousEvent.getExposure(), nextEvent.getExposure()) != 0 &&
-                  !core_.isExposureSequenceable(core_.getCameraDevice())) {
-               return false;
-            }
-            if (core_.isExposureSequenceable(core_.getCameraDevice()) &&
-                  newSeqLength > core_.getExposureSequenceMaxLength(core_.getCameraDevice())) {
-               return false;
-            }
-         }
-
-
-         // If there is a nonzero delay between events, then its not sequencable
-         if (previousEvent.getTIndex() != null && nextEvent.getTIndex() != null && !previousEvent.getTIndex().equals(nextEvent.getTIndex())) {
-            if (previousEvent.getMinimumStartTimeAbsolute() != null && nextEvent.getMinimumStartTimeAbsolute() != null &&
-                    !previousEvent.getMinimumStartTimeAbsolute().equals(nextEvent.getMinimumStartTimeAbsolute())) {
-               return false;
-            }
-         }
-
-         return true;
-      } catch (Exception ex) {
-         throw new RuntimeException(ex);
-      }
-   }
-
-   /**
-    * If it's a sequence length of one, just return the acquisition event. If it's a longer sequence,
-    * create a special acquisition event corresponding to a multi-image hardware-triggered setup
-    *
-    * @param eventList list of one or more AcquisitionEvents
-    * @return
-    */
-   private AcquisitionEvent mergeSequenceEvent(List<AcquisitionEvent> eventList) {
-      if (eventList.size() == 1) {
-         return eventList.get(0);
-      }
-      return new AcquisitionEvent(eventList);
-   }
-
-   public static String stackTraceToString(Exception ex) {
-      StringWriter sw = new StringWriter();
-      PrintWriter pw = new PrintWriter(sw);
-      ex.printStackTrace(pw);
-      String sStackTrace = sw.toString();
-      return sStackTrace;
-   }
-}
-
-
-
-class HardwareControlException extends RuntimeException {
-
-   public HardwareControlException() {
-      super();
-   }
-
-   public HardwareControlException(String s) {
-      super(s);
-   }
-}
+///////////////////////////////////////////////////////////////////////////////
+// AUTHOR:       Henry Pinkard, henry.pinkard@gmail.com
+//
+// COPYRIGHT:    University of California, Berkeley, 2018
+//
+// LICENSE:      This file is distributed under the BSD license.
+//               License text is included with the source distribution.
+//
+//               This file is distributed in the hope that it will be useful,
+//               but WITHOUT ANY WARRANTY; without even the implied warranty
+//               of MERCHANTABILITY or FITNESS FOR A PARTICULAR PURPOSE.
+//
+//               IN NO EVENT SHALL THE COPYRIGHT OWNER OR
+//               CONTRIBUTORS BE LIABLE FOR ANY DIRECT, INDIRECT,
+//               INCIDENTAL, SPECIAL, EXEMPLARY, OR CONSEQUENTIAL DAMAGES.
+//
+package org.micromanager.acqj.internal;
+
+import mmcorej.org.json.JSONException;
+import org.micromanager.acqj.api.AcquisitionAPI;
+import org.micromanager.acqj.main.AcqNotification;
+import org.micromanager.acqj.main.Acquisition;
+import org.micromanager.acqj.main.AcquisitionEvent;
+import org.micromanager.acqj.api.AcquisitionHook;
+
+import java.io.PrintWriter;
+import java.io.StringWriter;
+import java.text.DateFormat;
+import java.text.SimpleDateFormat;
+import java.util.*;
+import java.util.concurrent.ExecutorService;
+import java.util.concurrent.Executors;
+import java.util.concurrent.ExecutionException;
+import java.util.concurrent.Future;
+import java.lang.Double;
+import java.util.concurrent.TimeoutException;
+
+import mmcorej.CMMCore;
+import mmcorej.Configuration;
+import mmcorej.DoubleVector;
+import mmcorej.PropertySetting;
+import mmcorej.StrVector;
+import mmcorej.TaggedImage;
+import org.micromanager.acqj.main.AcqEngMetadata;
+
+public class Engine {
+
+   private static final int HARDWARE_ERROR_RETRIES = 6;
+   private static final int DELAY_BETWEEN_RETRIES_MS = 5;
+   private static CMMCore core_;
+   private static Engine singleton_ = null;
+   private AcquisitionEvent lastEvent_ = null;
+   //A queue that holds multiple acquisition events which are in the process of being merged into a single, hardware-triggered event
+   private LinkedList<AcquisitionEvent> sequencedEvents_ = new LinkedList<AcquisitionEvent>();
+   //Thread on which the generation of acquisition events occurs
+   private static ExecutorService eventGeneratorExecutor_;
+   //Thread on which all communication with hardware occurs
+   private static ExecutorService acqExecutor_;
+
+
+   public Engine(CMMCore core) {
+      if (singleton_ == null) {
+         singleton_ = this;
+         core_ = core;
+         acqExecutor_ = Executors.newSingleThreadExecutor(r -> {
+            return new Thread(r, "Acquisition Engine Thread");
+         });
+         eventGeneratorExecutor_ = Executors
+                 .newSingleThreadExecutor((Runnable r) -> new Thread(r, "Acq Eng event generator"));
+      }
+   }
+
+
+
+   public static CMMCore getCore() {
+      return core_;
+   }
+
+   public static Engine getInstance() {
+      return singleton_;
+   }
+
+   /**
+    * No more data to be collected for this acquisition. Execute a finishing event so everything shuts down properly
+    *
+    * Note that this is not the only route to finishing an acquisition, but merely a convenient way
+    * of submitting an AcquisitionFinishedEvent
+    * @param acq the acquisition to be finished
+    * @return
+    */
+   public Future<Future> finishAcquisition(Acquisition acq) {
+      return eventGeneratorExecutor_.submit(() -> {
+         Future f = acqExecutor_.submit(() -> {
+            try {
+               if (acq.isDebugMode()) {
+                  core_.logMessage("recieved acquisition finished signal");
+               }
+               //clear any pending events, but since submitEventIterator occurs on the
+               //same thread, events will only be cleared in the case of an abort
+               sequencedEvents_.clear();
+               if (acq.isDebugMode()) {
+                  core_.logMessage("creating acquisition finished event");
+               }
+               executeAcquisitionEvent(AcquisitionEvent.createAcquisitionFinishedEvent(acq));
+               acq.blockUntilEventsFinished(null);
+            } catch (InterruptedException ex) {
+               throw new RuntimeException(ex);
+            }
+         });
+         return f;
+      });
+   }
+
+   /**
+    * Submit a stream of events which will get lazily processed and merged into multi-image hardware sequenced events
+    * as needed. Block until all events executed
+    *
+    * @param eventIterator Iterator of acquisition events that contains instructions of what to acquire
+    * @return a Future that can be gotten when the event iteration is finished,
+    */
+   public Future submitEventIterator(Iterator<AcquisitionEvent> eventIterator) {
+      return eventGeneratorExecutor_.submit(() -> {
+         try {
+            AcquisitionAPI acq = null;
+            while (eventIterator.hasNext()) {
+               AcquisitionEvent event = eventIterator.next();
+               // Some iterators can return null, they still may have more events, but want to
+               // skip this one.
+               if (event == null) {
+                  continue;
+               }
+               acq = event.acquisition_;
+               if (acq.isDebugMode()) {
+                  core_.logMessage("got event: " + event.toString()  );
+               }
+
+               for (AcquisitionHook h : event.acquisition_.getEventGenerationHooks()) {
+                  event = h.run(event);
+                  if (event == null) {
+                     return; //The hook cancelled this event
+                  }
+               }
+
+               //Wait here if acquisition is paused
+               while (event.acquisition_.isPaused()) {
+                  try {
+                     Thread.sleep(5);
+                  } catch (InterruptedException ex) {
+                     throw new RuntimeException(ex);
+                  }
+               }
+               try {
+                  if (acq.isAbortRequested()) {
+                     if (acq.isDebugMode()) {
+                        core_.logMessage("acquisition aborted" );
+                     }
+                     return;
+                  }
+                  Future imageAcquiredFuture = processAcquisitionEvent(event);
+                  imageAcquiredFuture.get();
+               } catch (InterruptedException ex) {
+                  //cancelled
+                  return;
+               } catch (ExecutionException ex) {
+                  //some problem with acquisition, abort and propagate exception
+                  core_.logMessage(ex.getMessage());
+                  core_.logMessage(ex.getStackTrace().toString());
+                  acq.abort(ex);
+                  throw new RuntimeException(ex);
+               }
+            }
+            try {
+               //Make all events get executed from this iterator
+               Future lastImageFuture = processAcquisitionEvent(AcquisitionEvent.createAcquisitionSequenceEndEvent(acq));
+               lastImageFuture.get();
+            } catch (InterruptedException ex) {
+               //cancelled
+               return;
+            } catch (ExecutionException ex) {
+               //some problem with acuisition, propagate exception
+               ex.printStackTrace();
+               throw new RuntimeException(ex);
+            }
+
+         } catch (Exception e) {
+            e.printStackTrace();
+            throw new RuntimeException(e);
+         }
+      });
+   }
+
+   public void checkForDefaultDevices(AcquisitionEvent event) {
+      final String xyStage = core_.getXYStageDevice();
+      final String zStage = core_.getFocusDevice();
+      if (event.getZPosition() != null && (zStage == null || zStage.equals(""))) {
+         throw new RuntimeException("Event requires a z position, but no Core-Focus device is set");
+      }
+      if (event.getXPosition() != null && (xyStage == null || xyStage.equals(""))) {
+         throw new RuntimeException("Event requires an x position, but no Core-XYStage device is set");
+      }
+   }
+
+   /**
+    * Check if this event is compatible with hardware sequencing with any previous events that have been built up
+    * in a queue. If it is, merge it into the sequence. Calling this function might result in an event/sequence being
+    * dispatched to the hardware, or it might not depending on the conditions. In order to make sure events don't
+    * wait around in the queue forever, the function that calls this is required to eventually pass in a
+    * SequenceEnd event, which will flush the queue
+    *
+    * @return eith null, if nothing dispatched, or a Future which can be gotten once the image/sequence fully
+    * acquired and images retrieved for subsequent processing/saving
+    */
+   private Future processAcquisitionEvent(AcquisitionEvent event)  {
+      Future imageAcquiredFuture = acqExecutor_.submit(() -> {
+         try {
+            checkForDefaultDevices(event);
+
+            if (event.acquisition_.isDebugMode()) {
+               core_.logMessage("Processing event: " + event.toString() );
+            }
+            if (event.acquisition_.isDebugMode()) {
+               core_.logMessage("checking for sequencing" );
+            }
+            if (sequencedEvents_.isEmpty() && !event.isAcquisitionSequenceEndEvent()) {
+               sequencedEvents_.add(event);
+            } else if (isSequencable(sequencedEvents_, event, sequencedEvents_.size() + 1)) {
+               //merge event into the sequence
+               sequencedEvents_.add(event);
+            } else {
+               // all events
+               AcquisitionEvent sequenceEvent = mergeSequenceEvent(sequencedEvents_);
+               sequencedEvents_.clear();
+               //Add in the start of the new sequence
+               if (!event.isAcquisitionSequenceEndEvent()) {
+                  sequencedEvents_.add(event);
+               }
+               if (event.acquisition_.isDebugMode()) {
+                  core_.logMessage("executing acquisition event" );
+               }
+               try {
+                  executeAcquisitionEvent(sequenceEvent);
+               } catch (HardwareControlException e) {
+                  throw e;
+               }
+            }
+         } catch (InterruptedException e) {
+            if (core_.isSequenceRunning()) {
+               try {
+                  core_.stopSequenceAcquisition();
+               } catch (Exception ex) {
+                  throw new RuntimeException(ex);
+
+               }
+            }
+            throw new RuntimeException("Acquisition canceled");
+         }
+      });
+      return imageAcquiredFuture;
+   }
+
+   /**
+    * If acq finishing, return a Future that can be gotten when whatever sink it
+    * goes to is done. Otherwise return null, since individual images can
+    * undergo abitrary duplication/deleting dependending on image processors
+    *
+    * @param event
+    * @return
+    * @throws InterruptedException
+    */
+   private void executeAcquisitionEvent(AcquisitionEvent event) throws InterruptedException {
+      //check if we should pause until the minimum start time of the event has occured
+      while (event.getMinimumStartTimeAbsolute() != null && 
+              System.currentTimeMillis() < event.getMinimumStartTimeAbsolute()) {
+         long waitTime = event.getMinimumStartTimeAbsolute() - System.currentTimeMillis();
+         event.acquisition_.blockUnlessAborted(waitTime);
+         try {
+            if (event.acquisition_.isAbortRequested()) {
+               return;
+            }
+            Thread.sleep(1);
+         } catch (InterruptedException e) {
+            //Abort while waiting for next time point
+            return;
+         }
+      }
+
+      if (event.isAcquisitionFinishedEvent()) {
+         //signal to finish saving thread and mark acquisition as finished
+         if (event.acquisition_.areEventsFinished()) {
+            return; //Duplicate finishing event, possibly from x-ing out viewer
+         }
+
+         //send message acquisition finished message so things shut down properly
+         for (AcquisitionHook h : event.acquisition_.getEventGenerationHooks()) {
+            h.run(event);
+            h.close();
+         }
+         for (AcquisitionHook h : event.acquisition_.getBeforeHardwareHooks()) {
+            h.run(event);
+            h.close();
+         }
+         for (AcquisitionHook h : event.acquisition_.getAfterHardwareHooks()) {
+            h.run(event);
+            h.close();
+         }
+         for (AcquisitionHook h : event.acquisition_.getAfterCameraHooks()) {
+            h.run(event);
+            h.close();
+         }
+         for (AcquisitionHook h : event.acquisition_.getAfterExposureHooks()) {
+            h.run(event);
+            h.close();
+         }
+         event.acquisition_.addToOutput(new TaggedImage(null, null));
+         event.acquisition_.postNotification(AcqNotification.createAcqEventsFinishedNotification());
+      } else {
+         event.acquisition_.postNotification( new AcqNotification(
+                 AcqNotification.Hardware.class, event.getAxesAsJSONString(), AcqNotification.Hardware.PRE_HARDWARE));
+         for (AcquisitionHook h : event.acquisition_.getBeforeHardwareHooks()) {
+            event = h.run(event);
+            if (event == null) {
+               return; //The hook cancelled this event
+            }
+            abortIfRequested(event, null);
+         }
+
+         HardwareSequences hardwareSequencesInProgress = new HardwareSequences();
+         try {
+            prepareHardware(event, hardwareSequencesInProgress);
+         } catch (HardwareControlException e) {
+            stopHardwareSequences(hardwareSequencesInProgress);
+            throw e;
+         }
+         event.acquisition_.postNotification( new AcqNotification(
+                 AcqNotification.Hardware.class, event.getAxesAsJSONString(), AcqNotification.Hardware.PRE_Z_DRIVE));
+         for (AcquisitionHook h : event.acquisition_.getBeforeZDriveHooks()) {
+            event = h.run(event);
+            if (event == null) {
+               return; //The hook cancelled this event
+            }
+            abortIfRequested(event, hardwareSequencesInProgress);
+         }
+
+         try {
+            startZDrive(event, hardwareSequencesInProgress);
+         } catch (HardwareControlException e) {
+            stopHardwareSequences(hardwareSequencesInProgress);
+            throw e;
+         }
+         //keep track of last event to know what state the hardware was in without having to query it
+         lastEvent_ = event.getSequence() == null ? event : event.getSequence().get(event.getSequence().size() - 1);
+
+         event.acquisition_.postNotification( new AcqNotification(
+                 AcqNotification.Hardware.class, event.getAxesAsJSONString(), AcqNotification.Hardware.POST_HARDWARE));
+         for (AcquisitionHook h : event.acquisition_.getAfterHardwareHooks()) {
+            event = h.run(event);
+            if (event == null) {
+               return; //The hook cancelled this event
+            }
+            abortIfRequested(event, hardwareSequencesInProgress);
+         }
+
+         // Hardware hook may have modified wait time, so check again if we should
+         // pause until the minimum start time of the event has occurred.
+         while (event.getMinimumStartTimeAbsolute() != null &&
+               System.currentTimeMillis() < event.getMinimumStartTimeAbsolute()) {
+            try {
+               abortIfRequested(event, hardwareSequencesInProgress);
+               Thread.sleep(1);
+            } catch (InterruptedException e) {
+               //Abort while waiting for next time point
+               return;
+            }
+         }
+
+         if (event.shouldAcquireImage()) {
+            if (event.acquisition_.isDebugMode()) {
+               core_.logMessage("acquiring image(s)" );
+            }
+            try {
+               acquireImages(event, hardwareSequencesInProgress);
+            } catch (TimeoutException e) {
+               // Don't abort on a timeout
+               // TODO: this could probably be an option added to the acquisition in the future
+               System.err.println("Timeout while acquiring images");
+            }
+
+            // if the acquisition was aborted, make sure everything shuts down properly
+            abortIfRequested(event, hardwareSequencesInProgress);
+         }
+      }
+   }
+
+   /**
+    * Acquire 1 or more images in a sequence, add some metadata, then
+    * put them into an output queue.
+    *
+    * If the event is a sequence and a sequence acquisition is started in the core,
+    * It should be completed by the time this method returns.
+    *
+    * @param event
+    * @throws HardwareControlException
+    */
+   private void acquireImages(final AcquisitionEvent event,
+                              HardwareSequences hardwareSequencesInProgress) throws HardwareControlException, TimeoutException {
+      HashMap<String, Integer> cameraImageCounts = event.getCameraImageCounts(core_.getCameraDevice());
+      try {
+         if (event.getSequence() != null && event.getSequence().size() > 1) {
+            // Start sequences on one or more cameras
+            for (String cameraDeviceName : cameraImageCounts.keySet()) {
+               event.acquisition_.postNotification(
+                       new AcqNotification(AcqNotification.Camera.class,
+                               event.getAxesAsJSONString(), AcqNotification.Camera.PRE_SEQUENCE_STARTED));
+               core_.startSequenceAcquisition(cameraDeviceName,
+                       cameraImageCounts.get(cameraDeviceName), 0, true);
+            }
+         } else {
+            //snap one image with no sequencing
+            event.acquisition_.postNotification(
+                    new AcqNotification(AcqNotification.Camera.class,
+                            event.getAxesAsJSONString(), AcqNotification.Camera.PRE_SNAP));
+            if (event.getCameraDeviceName() != null) {
+               String currentCamera = core_.getCameraDevice();
+               core_.setCameraDevice(event.getCameraDeviceName());
+               core_.snapImage();
+               core_.setCameraDevice(currentCamera);
+            } else {
+               core_.snapImage();
+            }
+            event.acquisition_.postNotification(
+                  new AcqNotification(AcqNotification.Camera.class,
+                        event.getAxesAsJSONString(), AcqNotification.Camera.POST_SNAP));
+            for (AcquisitionHook h : event.acquisition_.getAfterExposureHooks()) {
+               h.run(event);
+            }
+         }
+      } catch (Exception ex) {
+         throw new HardwareControlException(ex.getMessage());
+      }
+
+      //get elapsed time
+      final long currentTime = System.currentTimeMillis();
+      if (event.acquisition_.getStartTime_ms() == -1) {
+         //first image, initialize
+         event.acquisition_.setStartTime_ms(currentTime);
+      }
+
+      //need to assign events to images as they come out, assuming they might be in arbitrary order,
+      //but that each camera itself is ordered
+      HashMap<Integer, LinkedList<AcquisitionEvent>> multiCamAdapterCameraEventLists = null;
+      if (event.getSequence() != null) {
+         multiCamAdapterCameraEventLists = new HashMap<Integer, LinkedList<AcquisitionEvent>>();
+         for (int camIndex = 0; camIndex < core_.getNumberOfCameraChannels(); camIndex++) {
+            multiCamAdapterCameraEventLists.put(camIndex, new LinkedList<AcquisitionEvent>());
+            for (AcquisitionEvent e: event.getSequence()) {
+               multiCamAdapterCameraEventLists.get(camIndex).add(e);
+            }
+         }
+      }
+
+      // Run a hook after the camera sequence acquisition has started. This can be used for
+      // external triggering of the camera (when it is in sequence mode).
+      // note: SnapImage will block until exposure finishes.
+      // If it is desired that AfterCameraHooks trigger cameras
+      // in Snap mode, one possibility is that those hooks (or SnapImage) should run in
+      // a separate thread, started after snapImage is started. But there is no guarantee
+      // with this approach that the camera will be triggered at the correct time.
+      for (AcquisitionHook h : event.acquisition_.getAfterCameraHooks()) {
+         h.run(event);
+      }
+
+      if (event.acquisition_.isDebugMode()) {
+         core_.logMessage("images acquired, copying from core" );
+      }
+      long startCopyTime = System.currentTimeMillis();
+      // Loop through and collect all acquired images. There will be
+      // (# of images in sequence) x (# of camera channels) of them
+      boolean timeout = false;
+      final String axesAsJSONString = event.getAxesAsJSONString();
+      for (int i = 0; i < (event.getSequence() == null ? 1 : event.getSequence().size()); i++) {
+         if (timeout) {
+            // Cancel the rest of the sequence
+            stopHardwareSequences(hardwareSequencesInProgress);
+            break;
+         }
+         double exposure;
+
+         try {
+            exposure = event.getExposure() == null ? core_.getExposure() : event.getExposure();
+         } catch (Exception ex) {
+            throw new RuntimeException("Couldnt get exposure form core");
+         }
+         long numCamChannels = core_.getNumberOfCameraChannels();
+
+         boolean needToRunAfterExposureHooks = event.acquisition_.getAfterExposureHooks().iterator().hasNext();
+         for (int camIndex = 0; camIndex < numCamChannels; camIndex++) {
+            TaggedImage ti = null;
+            String cameraName = null;
+            while (ti == null) {
+               if (event.acquisition_.isAbortRequested()) {
+                  return;
+               }
+
+               try {
+                  if (event.getSequence() != null && event.getSequence().size() > 1) {
+                     if (core_.isBufferOverflowed()) {
+                        throw new RuntimeException("Sequence buffer overflow");
+                     }
+                     try {
+                        ti = core_.popNextTaggedImage();
+                        cameraName = ti.tags.getString("Camera");
+                     } catch (Exception e) {
+                        //continue waiting
+                        if (!core_.isSequenceRunning() && core_.getRemainingImageCount() == 0) {
+                           throw new RuntimeException("Expected images did not arrive in circular buffer");
+                        }
+                        // check it timeout has been exceeded. This is used in the case of a camera waiting for
+                        // a trigger that never comes.
+                        if (event.getSequence().get(i).getTimeout_ms() != null) {
+                           if (System.currentTimeMillis() - startCopyTime > event.getSequence().get(i).getTimeout_ms()) {
+                              timeout = true;
+                              core_.stopSequenceAcquisition();
+                              while (core_.isSequenceRunning()) {
+                                    try {
+                                        Thread.sleep(1);
+                                    } catch (InterruptedException ex) {
+                                        throw new RuntimeException("Interrupted while waiting for sequence to stop");
+                                    }
+                              }
+                              break;
+                           }
+                        }
+                     }
+                  } else {
+                     try {
+                        // TODO: probably there should be a timeout here too, but I'm
+                        //  not sure the snapImage system supports it (as opposed to sequences)
+                        ti = core_.getTaggedImage(camIndex);
+                        cameraName = core_.getCameraDevice();
+                     } catch (Exception e) {
+                        //continue waiting
+                     }
+                  }
+               } catch (Exception ex) {
+                  // Sequence buffer overflow
+                  HardwareControlException e = new HardwareControlException(ex.toString());
+                  event.acquisition_.abort(e);
+                  throw e;
+               }
+            }
+            if (needToRunAfterExposureHooks) {
+               for (String cameraDeviceName : cameraImageCounts.keySet()) {
+                  try {
+                     if (core_.isSequenceRunning(cameraDeviceName)) {
+                        // All sequences are not yet done, this will be handled on another iteration
+                        // of the loop
+                        break;
+                     }
+                  } catch (Exception e) {
+                     // not sure hos this would happen
+                     event.acquisition_.abort(e);
+                     throw new RuntimeException(e);
+                  }
+               }
+
+               for (AcquisitionHook h : event.acquisition_.getAfterExposureHooks()) {
+                  h.run(event);
+               }
+               needToRunAfterExposureHooks = false;
+            }
+            if (timeout) {
+               break;
+            }
+
+
+            // Doesnt seem to be a version in the API in which you dont have to do this
+            int actualCamIndex = camIndex;
+            if (ti.tags.has("Multi Camera-CameraChannelIndex")) {
+               try {
+                  actualCamIndex = ti.tags.getInt("Multi Camera-CameraChannelIndex");
+                  if (numCamChannels == 1) {
+                     //probably a mistake in the core....
+                     actualCamIndex = 0; // Override index because not using multi cam mode right now
+                  }
+               } catch (Exception e) {
+                  throw new RuntimeException(e);
+               }
+            }
+            AcquisitionEvent correspondingEvent = event;
+            if (event.getSequence() != null) {
+               // Find the event that corresponds to the camera that captured this image.
+               // This assumes that the images from a single camera are in order
+               // in the sequence, though different camera images may be interleaved
+               if (event.getSequence().get(0).getCameraDeviceName() != null) {
+                  // camera is specified in the acquisition event. Find the first event that matches
+                  // this camera name.
+                  final String theCameraName = cameraName;
+                  correspondingEvent = multiCamAdapterCameraEventLists.get(actualCamIndex).stream().filter(
+                          e -> e.getCameraDeviceName() != null && e.getCameraDeviceName().equals(theCameraName)).findFirst().get();
+                  multiCamAdapterCameraEventLists.get(actualCamIndex).remove(correspondingEvent);
+               } else {
+                  // multi camera adapter or just using the default camera
+                  correspondingEvent = multiCamAdapterCameraEventLists.get(actualCamIndex).remove(0);
+               }
+            }
+            // add standard metadata
+            AcqEngMetadata.addImageMetadata(ti.tags, correspondingEvent,
+                    currentTime - correspondingEvent.acquisition_.getStartTime_ms(), exposure);
+            // add user metadata specified in the event
+            try {
+               correspondingEvent.acquisition_.addTagsToTaggedImage(ti.tags, correspondingEvent.getTags());
+            } catch (JSONException jse) {
+               core_.logMessage("Error adding tags to image metadata", false);
+            }
+            correspondingEvent.acquisition_.addToImageMetadata(ti.tags);
+            correspondingEvent.acquisition_.addToOutput(ti);
+         }
+      }
+      // Most devices loop sequences, and need to be stopped explicitly
+      // this is not the most pleasant place to put this call, but I can not find anything better.
+      stopHardwareSequences(hardwareSequencesInProgress);
+
+      event.acquisition_.postNotification(
+              new AcqNotification(AcqNotification.Camera.class,
+                      axesAsJSONString, AcqNotification.Camera.POST_SEQUENCE_STOPPED));
+
+      if (timeout) {
+         throw new TimeoutException("Timeout waiting for images to arrive in circular buffer");
+      }
+   }
+
+   private void abortIfRequested(AcquisitionEvent event,
+                                 HardwareSequences hardwareSequencesInProgress) {
+      if (event.acquisition_.isAbortRequested()) {
+         if (hardwareSequencesInProgress != null) {
+            stopHardwareSequences(hardwareSequencesInProgress);
+         }
+         return;
+      }
+   }
+
+   private void stopHardwareSequences(HardwareSequences hardwareSequencesInProgress) {
+      // Stop any hardware sequences
+      for (String deviceName : hardwareSequencesInProgress.deviceNames) {
+         try {
+            if (core_.getDeviceType(deviceName).toString().equals("StageDevice")) {
+               core_.stopStageSequence(deviceName);
+            } else if (core_.getDeviceType(deviceName).toString().equals("XYStageDevice")) {
+               core_.stopXYStageSequence(deviceName);
+            } else if (core_.getDeviceType(deviceName).toString().equals("CameraDevice")) {
+               core_.stopSequenceAcquisition(core_.getCameraDevice());
+            }
+         } catch (Exception ee) {
+            core_.logMessage("Error stopping hardware sequence: " + ee.getMessage());
+         }
+      }
+      // Stop any property sequences
+      for (int i = 0; i < hardwareSequencesInProgress.propertyNames.size(); i++) {
+         try {
+            core_.stopPropertySequence(hardwareSequencesInProgress.propertyDeviceNames.get(i),
+                  hardwareSequencesInProgress.propertyNames.get(i));
+         } catch (Exception ee) {
+            core_.logMessage("Error stopping property sequence: " + ee.getMessage());
+         }
+      }
+      try {
+         core_.clearCircularBuffer();
+      } catch (Exception e) {
+         throw new RuntimeException(e);
+      }
+   }
+
+   /**
+    * Move all the hardware to the proper positions in preparation for the next phase of the acquisition event
+    * (i.e. collecting images, or maybe to be added in the future, projecting slm patterns). If this event represents
+    * a single event, the Engine will talk to each piece of hardware in series. If this event represents a sequence,
+    * it will load all the values of that sequence into each hardware component, and wait for the sequence to be
+    * triggered to start, which will happen in another function
+    *
+    * @param event
+    * @param hardwareSequencesInProgress -- keep track of which hardware sequences have been started
+    * @throws HardwareControlException
+    * @return Data class describing which hardware devices have had sequences activated
+    */
+   private void prepareHardware(final AcquisitionEvent event,
+                                             HardwareSequences hardwareSequencesInProgress) throws HardwareControlException {
+      //Get the hardware specific to this acquisition
+      final String xyStage = core_.getXYStageDevice();
+      final String zStage = core_.getFocusDevice();
+      final String slm = core_.getSLMDevice();
+      //prepare sequences if applicable
+      if (event.getSequence() != null) {
+         try {
+            DoubleVector xSequence = event.isXYSequenced() ? new DoubleVector() : null;
+            DoubleVector ySequence = event.isXYSequenced() ? new DoubleVector() : null;
+            DoubleVector exposureSequence_ms =event.isExposureSequenced() ? new DoubleVector() : null;
+            String group = event.getSequence().get(0).getConfigGroup();
+            Configuration config = event.getSequence().get(0).getConfigPreset() == null ? null :
+                  core_.getConfigData(group, event.getSequence().get(0).getConfigPreset());
+            LinkedList<StrVector> propSequences = event.isConfigGroupSequenced() ? new LinkedList<StrVector>() : null;
+            for (AcquisitionEvent e : event.getSequence()) {
+               if (xSequence != null) {
+                  xSequence.add(e.getXPosition());
+               }
+               if (ySequence != null) {
+                  ySequence.add(e.getYPosition());
+               }
+               if (exposureSequence_ms != null) {
+                  exposureSequence_ms.add(e.getExposure());
+               }
+               //Set sequences for all channel properties
+               if (propSequences != null) {
+                  for (int i = 0; i < config.size(); i++) {
+                     PropertySetting ps = config.getSetting(i);
+                     String deviceName = ps.getDeviceLabel();
+                     String propName = ps.getPropertyName();
+                     if (e == event.getSequence().get(0)) { //first property
+                        propSequences.add(new StrVector());
+                     }
+                     Configuration channelPresetConfig = core_.getConfigData(group,
+                           e.getConfigPreset());
+                     String propValue = channelPresetConfig.getSetting(deviceName, propName).getPropertyValue();
+                     if (core_.isPropertySequenceable(deviceName, propName)) {
+                        propSequences.get(i).add(propValue);
+                     }
+                  }
+               }
+            }
+            hardwareSequencesInProgress.deviceNames.add(core_.getCameraDevice());
+            //Now have built up all the sequences, apply them
+            if (event.isExposureSequenced()) {
+               core_.loadExposureSequence(core_.getCameraDevice(), exposureSequence_ms);
+               // already added camera
+            }
+            if (event.isXYSequenced()) {
+               core_.loadXYStageSequence(xyStage, xSequence, ySequence);
+               hardwareSequencesInProgress.deviceNames.add(xyStage);
+            }
+            if (event.isConfigGroupSequenced()) {
+               for (int i = 0; i < config.size(); i++) {
+                  PropertySetting ps = config.getSetting(i);
+                  String deviceName = ps.getDeviceLabel();
+                  String propName = ps.getPropertyName();
+                  if (propSequences.get(i).size() > 0) {
+                     core_.stopPropertySequence(deviceName, propName);
+                     core_.loadPropertySequence(deviceName, propName, propSequences.get(i));
+                     hardwareSequencesInProgress.propertyNames.add(propName);
+                     hardwareSequencesInProgress.propertyDeviceNames.add(deviceName);
+                  }
+               }
+            }
+            // preparing a sequence while one is running is deadly.  There must be a
+            // better way than this...
+            while (core_.isSequenceRunning()) {
+               Thread.sleep(1);
+            }
+            core_.prepareSequenceAcquisition(core_.getCameraDevice());
+
+
+         } catch (Exception ex) {
+            ex.printStackTrace();
+            throw new HardwareControlException(ex.getMessage());
+         }
+      }
+
+      //compare to last event to see what needs to change
+      if (lastEvent_ != null && lastEvent_.acquisition_ != event.acquisition_) {
+         lastEvent_ = null; //update all hardware if switching to a new acquisition
+      }
+
+      /////////////////////////////Other stage devices ////////////////////////////////////////////
+      loopHardwareCommandRetries(new Runnable() {
+         @Override
+         public void run() {
+            try {
+               // TODO implement Z sequencing for other devices
+//               if (event.isZSequenced()) {
+//                  core_.startStageSequence(zStage);
+//               } else  {
+               for (String stageDeviceName : event.getStageDeviceNames()) {
+                  // TODO: could reimplement logic here to decide when to try to move
+//                  Double previousZ = lastEvent_ == null ? null :
+//                        lastEvent_.getSequence() == null ? lastEvent_.getZPosition() :
+//                              lastEvent_.getSequence().get(0).getZPosition();
+//                  Double currentZ = event.getSequence() == null ? event.getZPosition() :
+//                        event.getSequence().get(0).getZPosition();
+//                  if (currentZ == null) {
+//                     return;
+//                  }
+//                  boolean change = previousZ == null || !previousZ.equals(currentZ);
+//                  if (!change) {
+//                     return;
+//                  }
+
+                  //wait for it to not be busy (is this even needed?)
+                  core_.waitForDevice(stageDeviceName);
+                  //Move Z
+                  core_.setPosition(stageDeviceName, event.getStageSingleAxisStagePosition(stageDeviceName));
+               }
+               // wait only after having started to move all stages.
+               // there is a possibility this approach creates complications for certain devices
+               // but could bring significant speed advantages
+               for (String stageDeviceName : event.getStageDeviceNames()) {
+                  //wait for move to finish
+                  core_.waitForDevice(stageDeviceName);
+               }
+            } catch (Exception ex) {
+               throw new HardwareControlException(ex.getMessage());
+            }
+
+         }
+      }, "Moving other stage devices");
+
+      /////////////////////////////XY Stage////////////////////////////////////////////////////
+      loopHardwareCommandRetries(new Runnable() {
+         @Override
+         public void run() {
+            try {
+               if (event.isXYSequenced()) {
+                  core_.startXYStageSequence(xyStage);
+               } else  {
+                  //could be sequenced over other devices, in that case get xy position from first in sequence
+                  Double prevXPosition = lastEvent_ == null ? null :
+                        lastEvent_.getSequence() == null ? lastEvent_.getXPosition() : lastEvent_.getSequence().get(0).getXPosition();
+                  Double xPosition = event.getSequence() == null ? event.getXPosition() : event.getSequence().get(0).getXPosition();
+                  Double prevYPosition = lastEvent_ == null ? null :
+                        lastEvent_.getSequence() == null ? lastEvent_.getYPosition() : lastEvent_.getSequence().get(0).getYPosition();
+                  Double yPosition = event.getSequence() == null ? event.getYPosition() : event.getSequence().get(0).getYPosition();
+                  boolean previousXYDefined = event != null && prevXPosition != null && prevYPosition != null;
+                  boolean currentXYDefined = event != null && xPosition != null && yPosition != null;
+                  if (!currentXYDefined) {
+                     return;
+                  }
+                  boolean xyChanged = !previousXYDefined || !prevXPosition.equals(xPosition) || !prevYPosition.equals(yPosition);
+                  if (!xyChanged) {
+                     return;
+                  }
+                  //wait for it to not be busy (is this even needed?)
+                  core_.waitForDevice(xyStage);
+                  //Move XY
+                  core_.setXYPosition(xyStage, xPosition, yPosition);
+                  //wait for move to finish
+                  core_.waitForDevice(xyStage);
+               }
+            } catch (Exception ex) {
+               core_.logMessage(stackTraceToString(ex));
+               ex.printStackTrace();
+               throw new HardwareControlException(ex.getMessage());
+            }
+         }
+      }, "Moving XY stage");
+
+      /////////////////////////////Channels//////////////////////////////////////////////////
+      loopHardwareCommandRetries(new Runnable() {
+         @Override
+         public void run() {
+            try {
+               //Get the values of current channel, pulling from the first event in a sequence if one is present
+               String currentConfig = event.getSequence() == null ?
+                     event.getConfigPreset() : event.getSequence().get(0).getConfigPreset();
+               String currentGroup = event.getSequence() == null ?
+                     event.getConfigGroup() : event.getSequence().get(0).getConfigGroup();
+               String previousConfig = lastEvent_ == null ? null : lastEvent_.getSequence() == null ?
+                     lastEvent_.getConfigPreset() : lastEvent_.getSequence().get(0).getConfigPreset();
+
+               boolean newChannel = currentConfig != null && (previousConfig == null || !previousConfig.equals(currentConfig));
+               if ( newChannel ) {
+                  //set exposure
+                  if (event.getExposure() != null) {
+                     core_.setExposure(event.getExposure());
+                  }
+                  //set other channel props
+                  core_.setConfig(currentGroup, currentConfig);
+                  // TODO: haven't tested if this is actually needed
+                  core_.waitForConfig(currentGroup, currentConfig);
+               }
+
+               if (event.isConfigGroupSequenced()) {
+                  //Channels
+                  String group = event.getSequence().get(0).getConfigGroup();
+                  Configuration config = core_.getConfigData(group, event.getSequence().get(0).getConfigPreset());
+                  for (int i = 0; i < config.size(); i++) {
+                     PropertySetting ps = config.getSetting(i);
+                     String deviceName = ps.getDeviceLabel();
+                     String propName = ps.getPropertyName();
+                     if (core_.isPropertySequenceable(deviceName, propName)) {
+                        core_.startPropertySequence(deviceName, propName);
+                     }
+                  }
+               }
+            } catch (Exception ex) {
+               ex.printStackTrace();
+               throw new HardwareControlException(ex.getMessage());
+            }
+
+         }
+      }, "Changing channels");
+
+      /////////////////////////////Camera exposure//////////////////////////////////////////////
+      loopHardwareCommandRetries(new Runnable() {
+         @Override
+         public void run() {
+            try {
+               if (event.isExposureSequenced()) {
+                  core_.startExposureSequence(core_.getCameraDevice());
+               } else {
+                  Double currentExposure = event.getExposure();
+                  Double prevExposure = lastEvent_ == null ? null : lastEvent_.getExposure();
+                  boolean changeExposure = currentExposure != null &&
+                        (prevExposure == null || !prevExposure.equals(currentExposure));
+                  if (changeExposure) {
+                     core_.setExposure(currentExposure);
+                  }
+               }
+            } catch (Exception ex) {
+               throw new HardwareControlException(ex.getMessage());
+            }
+
+         }
+      }, "Changing exposure");
+
+
+      /////////////////////////////   SLM    //////////////////////////////////////////////
+      loopHardwareCommandRetries(new Runnable() {
+         @Override
+         public void run() {
+            try {
+               if (event.getSLMImage() != null) {
+                  if (event.getSLMImage() instanceof byte[]) {
+                     core_.setSLMImage(slm, (byte[]) event.getSLMImage());
+                  } else if (event.getSLMImage() instanceof int[]) {
+                     core_.setSLMImage(slm, (int[]) event.getSLMImage());
+                  } else {
+                     throw new RuntimeException("SLM api only supports 8 bit and 32 bit patterns");
+                  }
+               }
+            } catch (Exception ex) {
+               throw new HardwareControlException(ex.getMessage());
+            }
+
+         }
+      }, "Setting SLM pattern");
+
+      //////////////////////////   Arbitrary Properties //////////////////////////////////
+      loopHardwareCommandRetries(new Runnable() {
+         @Override
+         public void run() {
+            try {
+               for (String[] s : event.getAdditonalProperties()) {
+                  core_.setProperty(s[0], s[1], s[2]);
+               }
+            } catch (Exception ex) {
+               throw new HardwareControlException(ex.getMessage());
+            }
+
+         }
+      }, "Changing additional properties");
+   }
+
+   /**
+    * Separate function to set the ZDrive.  This should happen after
+    * all other devices are in place.  This order makes it possible to
+    * create a hook that can be used to run a (hardware) autofocus routine
+    * after all other devices are in place and before the zDrive is set.
+    *
+    * @param event acquisition event with all information we need.
+    */
+   private void startZDrive(final AcquisitionEvent event,
+                            HardwareSequences hardwareSequencesInProgress) throws HardwareControlException {
+      final String zStage = core_.getFocusDevice();
+      if (event.getSequence() != null) {
+         DoubleVector zSequence = event.isZSequenced() ? new DoubleVector() : null;
+         for (AcquisitionEvent e : event.getSequence()) {
+            if (zSequence != null) {
+               zSequence.add(e.getZPosition());
+            }
+         }
+         try {
+            if (event.isZSequenced()) {
+               // at least some zStages freak out (in this case, NIDAQ board) when you
+               // try to load a sequence while the sequence is still running.  Nothing in
+               // the engine stops a stage sequence if all goes well.
+               // Stopping a sequence if it is not running hopefully will not harm anyone.
+               core_.stopStageSequence(zStage);
+               core_.loadStageSequence(zStage, zSequence);
+               hardwareSequencesInProgress.deviceNames.add(zStage);
+            }
+         } catch (Exception ex) {
+            ex.printStackTrace();
+            throw new HardwareControlException(ex.getMessage());
+         }
+      }
+
+      ////////////////////////////Set the Z Drive////////////////////////////////////////////
+      loopHardwareCommandRetries(new Runnable() {
+         @Override
+         public void run() {
+            try {
+               if (event.isZSequenced()) {
+                  core_.startStageSequence(zStage);
+               } else {
+                  Double previousZ = lastEvent_ == null ? null
+                          : lastEvent_.getSequence() == null ? lastEvent_.getZPosition()
+                          : lastEvent_.getSequence().get(0).getZPosition();
+                  Double currentZ = event.getSequence() == null ? event.getZPosition()
+                          : event.getSequence().get(0).getZPosition();
+                  if (currentZ == null) {
+                     return;
+                  }
+                  boolean change = previousZ == null || !previousZ.equals(currentZ);
+                  if (!change) {
+                     return;
+                  }
+
+                  //wait for it to not be busy (is this even needed?)
+                  core_.waitForDevice(zStage);
+                  //Move Z
+                  core_.setPosition(zStage, currentZ);
+                  //wait for move to finish
+                  core_.waitForDevice(zStage);
+               }
+            } catch (Exception ex) {
+               throw new HardwareControlException(ex.getMessage());
+            }
+
+         }
+      }, "Moving Z device");
+   }
+
+   /**
+    * Attempt a hardware command multiple times if it throws an exception. If still doesn't
+    * work after those tries, give up and declare exception
+    *
+    * @param r runnable containing the command
+    * @param commandName name given to the command for loggin purposes
+    * @throws HardwareControlException
+    */
+   private void loopHardwareCommandRetries(Runnable r, String commandName) throws HardwareControlException {
+      Exception ex = null;
+      for (int i = 0; i < HARDWARE_ERROR_RETRIES; i++) {
+         try {
+            r.run();
+            return;
+         } catch (Exception e) {
+            ex = e;
+            core_.logMessage(stackTraceToString(e));
+            System.err.println(getCurrentDateAndTime() + ": Problem "
+                    + commandName + "\n Retry #" + i + " in " + DELAY_BETWEEN_RETRIES_MS + " ms");
+            try {
+               Thread.sleep(DELAY_BETWEEN_RETRIES_MS);
+            } catch (InterruptedException e1) {
+                e1.printStackTrace();
+                throw new HardwareControlException(e1.getMessage());
+            }
+         }
+      }
+      throw new HardwareControlException(commandName + " unsuccessful" + ": " + ex.getMessage());
+   }
+
+   private static String getCurrentDateAndTime() {
+      DateFormat df = new SimpleDateFormat("yyyy/MM/dd HH:mm:ss");
+      Calendar calobj = Calendar.getInstance();
+      return df.format(calobj.getTime());
+   }
+
+   /**
+    * Check if all the hardware changes between one event and the next compatible with hardware sequencing.
+    * If so, they can be merged into a single event which will take place with hardware triggering
+    *
+    * @param previousEvents list of previous events
+    * @param nextEvent next event to sequence
+    * @return true if they can be combined
+    */
+   private static boolean isSequencable(List<AcquisitionEvent> previousEvents,
+                                        AcquisitionEvent nextEvent, int newSeqLength) {
+      try {
+         if (nextEvent.isAcquisitionSequenceEndEvent() || nextEvent.isAcquisitionFinishedEvent()) {
+            return false;
+         }
+
+         AcquisitionEvent previousEvent = previousEvents.get(previousEvents.size() - 1);
+
+         //check all properties in group
+         if (previousEvent.getConfigPreset() != null && nextEvent.getConfigPreset() != null
+                 && !previousEvent.getConfigPreset().equals(nextEvent.getConfigPreset())) {
+            //check all properties in the channel
+            Configuration config1 = core_.getConfigData(previousEvent.getConfigGroup(), previousEvent.getConfigPreset());
+            Configuration config2 = core_.getConfigData(nextEvent.getConfigGroup(), nextEvent.getConfigPreset());
+            for (int i = 0; i < config1.size(); i++) {
+               PropertySetting ps1 = config1.getSetting(i);
+               String deviceName = ps1.getDeviceLabel();
+               String propName = ps1.getPropertyName();
+               String propValue1 = ps1.getPropertyValue();
+               PropertySetting ps2 = config2.getSetting(i);
+               String propValue2 = ps2.getPropertyValue();
+               if (!propValue1.equals(propValue2)) {
+                  if (!core_.isPropertySequenceable(deviceName, propName)) {
+                     return false;
+                  }
+                  if (core_.getPropertySequenceMaxLength(deviceName, propName) < newSeqLength) {
+                     return false;
+                  }
+               }
+            }
+         }
+         //TODO check for arbitrary additional properties in the acq event for being sequencable
+
+         //z stage
+         if (previousEvent.getZPosition() != null && nextEvent.getZPosition() != null &&
+                 (double)previousEvent.getZPosition() != (double)nextEvent.getZPosition()) {
+            if (!core_.isStageSequenceable(core_.getFocusDevice())) {
+               return false;
+            }
+            if (newSeqLength > core_.getStageSequenceMaxLength(core_.getFocusDevice())) {
+               return false;
+            }
+         }
+
+         // arbitrary z stages
+         // TODO implement sequences along arbitrary other stage decives
+         for (String stageDevice : previousEvent.getStageDeviceNames() ) {
+            return false;
+         }
+
+         //xy stage
+         if ((previousEvent.getXPosition() != null && nextEvent.getXPosition() != null && (double) previousEvent.getXPosition() != (double) nextEvent.getXPosition()) ||
+                 (previousEvent.getYPosition() != null && nextEvent.getYPosition() != null && (double) previousEvent.getYPosition() != (double) nextEvent.getYPosition())) {
+            if (!core_.isXYStageSequenceable(core_.getXYStageDevice())) {
+               return false;
+            }
+            if (newSeqLength > core_.getXYStageSequenceMaxLength(core_.getXYStageDevice())) {
+               return false;
+            }
+         }
+
+         if (previousEvent.getCameraDeviceName() == null) {
+            // Using the Core-Camera, the default
+
+            //camera exposure
+            if (previousEvent.getExposure() != null && nextEvent.getExposure() != null &&
+                  Double.compare(previousEvent.getExposure(), nextEvent.getExposure()) != 0 &&
+                  !core_.isExposureSequenceable(core_.getCameraDevice())) {
+               return false;
+            }
+            if (core_.isExposureSequenceable(core_.getCameraDevice()) &&
+                  newSeqLength > core_.getExposureSequenceMaxLength(core_.getCameraDevice())) {
+               return false;
+            }
+         }
+
+
+         // If there is a nonzero delay between events, then its not sequencable
+         if (previousEvent.getTIndex() != null && nextEvent.getTIndex() != null && !previousEvent.getTIndex().equals(nextEvent.getTIndex())) {
+            if (previousEvent.getMinimumStartTimeAbsolute() != null && nextEvent.getMinimumStartTimeAbsolute() != null &&
+                    !previousEvent.getMinimumStartTimeAbsolute().equals(nextEvent.getMinimumStartTimeAbsolute())) {
+               return false;
+            }
+         }
+
+         return true;
+      } catch (Exception ex) {
+         throw new RuntimeException(ex);
+      }
+   }
+
+   /**
+    * If it's a sequence length of one, just return the acquisition event. If it's a longer sequence,
+    * create a special acquisition event corresponding to a multi-image hardware-triggered setup
+    *
+    * @param eventList list of one or more AcquisitionEvents
+    * @return
+    */
+   private AcquisitionEvent mergeSequenceEvent(List<AcquisitionEvent> eventList) {
+      if (eventList.size() == 1) {
+         return eventList.get(0);
+      }
+      return new AcquisitionEvent(eventList);
+   }
+
+   public static String stackTraceToString(Exception ex) {
+      StringWriter sw = new StringWriter();
+      PrintWriter pw = new PrintWriter(sw);
+      ex.printStackTrace(pw);
+      String sStackTrace = sw.toString();
+      return sStackTrace;
+   }
+}
+
+
+
+class HardwareControlException extends RuntimeException {
+
+   public HardwareControlException() {
+      super();
+   }
+
+   public HardwareControlException(String s) {
+      super(s);
+   }
+}