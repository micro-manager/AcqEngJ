--- conflicted
+++ resolved
@@ -1,674 +1,671 @@
-///////////////////////////////////////////////////////////////////////////////
-// AUTHOR:       Henry Pinkard, henry.pinkard@gmail.com
-//
-// COPYRIGHT:    University of California, San Francisco, 2015
-//
-// LICENSE:      This file is distributed under the BSD license.
-//               License text is included with the source distribution.
-//
-//               This file is distributed in the hope that it will be useful,
-//               but WITHOUT ANY WARRANTY; without even the implied warranty
-//               of MERCHANTABILITY or FITNESS FOR A PARTICULAR PURPOSE.
-//
-//               IN NO EVENT SHALL THE COPYRIGHT OWNER OR
-//               CONTRIBUTORS BE LIABLE FOR ANY DIRECT, INDIRECT,
-//               INCIDENTAL, SPECIAL, EXEMPLARY, OR CONSEQUENTIAL DAMAGES.
-//
-package org.micromanager.acqj.main;
-
-import java.awt.geom.AffineTransform;
-import java.awt.geom.Point2D;
-import java.util.ArrayList;
-import java.util.HashMap;
-import java.util.HashSet;
-import java.util.List;
-import java.util.Set;
-import java.util.TreeSet;
-import mmcorej.org.json.JSONArray;
-import mmcorej.org.json.JSONException;
-import mmcorej.org.json.JSONObject;
-import org.micromanager.acqj.api.AcquisitionAPI;
-import org.micromanager.acqj.internal.AffineTransformUtils;
-import org.micromanager.acqj.internal.Engine;
-
-/**
- * Information about the acquisition of a single image or a sequence of image
- *
- */
-public class AcquisitionEvent {
-
-   enum SpecialFlag {
-      AcqusitionFinished,
-      AcqusitionSequenceEnd
-   }
-
-   public Acquisition acquisition_;
-
-   //For encoded time, z indices (or other generic axes)
-   //XY position indices should not be encoded because acq engine
-   //will dynamically infer them at runtime
-   private HashMap<String, Object> axisPositions_ = new HashMap<String, Object>();
-
-   private String configGroup_, configPreset_ = null;
-   private Double exposure_ = null; //leave null to keep exposaure unchanged
-
-   private Long miniumumStartTime_ms_; //For pausing between time points
-
-   //positions for devices that are generically hardcoded into MMCore
-   private Double zPosition_ = null, xPosition_ = null, yPosition_ = null;
-   //info for xy positions arranged in a grid
-   private Integer gridRow_ = null, gridCol_ = null;
-   //TODO: SLM, Galvo, etc
-
-   private HashMap<String, Double> stageCoordinates_ = new HashMap<String, Double>();
-   // Mapping from device names to axis names
-   private HashMap<String, String> stageDeviceNamesToAxisNames_ = new HashMap<String, String>();
-
-   //Option to not acquire an image for SLM events
-   private Boolean acquireImage_ = null;
-
-   //Pattern to project onto SLM. Can either be int[] or byte[]
-   private Object slmImage_ = null;
-
-   //Arbitary additional properties
-   private TreeSet<ThreeTuple> properties_ = new TreeSet<ThreeTuple>();
-
-   //for hardware sequencing
-   private List<AcquisitionEvent> sequence_ = null;
-   private boolean xySequenced_ = false, zSequenced_ = false, exposureSequenced_ = false, configGroupSequenced_ = false;
-
-   //To specify end of acquisition or end of sequence
-   private SpecialFlag specialFlag_;
-
-   public AcquisitionEvent(AcquisitionAPI acq) {
-      acquisition_ = (Acquisition) acq;
-   }
-
-   /**
-    * Constructor used for running a list of events in a sequence It should have
-    * already been verified that these events are sequencable. This constructor
-    * figures out which device types need a sequence and which ones can be left
-    * with a single value
-    *
-    * @param sequence
-    */
-   public AcquisitionEvent(List<AcquisitionEvent> sequence) {
-      acquisition_ = sequence.get(0).acquisition_;
-      sequence_ = new ArrayList<>();
-      sequence_.addAll(sequence);
-      TreeSet<Double> zPosSet = new TreeSet<Double>();
-      HashSet<Double> xPosSet = new HashSet<Double>();
-      HashSet<Double> yPosSet = new HashSet<Double>();
-      TreeSet<Double> exposureSet = new TreeSet<Double>();
-      TreeSet<String> configSet = new TreeSet<String>();
-      for (int i = 0; i < sequence_.size(); i++) {
-         if (sequence_.get(i).zPosition_ != null) {
-            zPosSet.add(sequence_.get(i).zPosition_);
-         }
-         if (sequence_.get(i).xPosition_ != null) {
-            xPosSet.add(sequence_.get(i).getXPosition());
-         }
-         if (sequence_.get(i).yPosition_ != null) {
-            yPosSet.add(sequence_.get(i).getYPosition());
-         }
-         if (sequence_.get(i).exposure_ != null) {
-            exposureSet.add(sequence_.get(i).getExposure());
-         }
-         if (sequence_.get(i).configPreset_ != null) {
-            configSet.add(sequence_.get(i).getConfigPreset());
-         }
-      }
-      //TODO: add SLM sequences
-      exposureSequenced_ = exposureSet.size() > 1;
-      configGroupSequenced_ = configSet.size() > 1;
-      xySequenced_ = xPosSet.size() > 1 && yPosSet.size() > 1;
-      zSequenced_ = zPosSet.size() > 1;
-   }
-
-   public AcquisitionEvent copy() {
-      AcquisitionEvent e = new AcquisitionEvent(this.acquisition_);
-      e.axisPositions_ = (HashMap<String, Object>) axisPositions_.clone();
-      e.configPreset_ = configPreset_;
-      e.configGroup_ = configPreset_;
-//      e.zPosition_ = zPosition_;
-      e.stageCoordinates_ = new HashMap<>(stageCoordinates_);
-      e.stageDeviceNamesToAxisNames_ = new HashMap<>(stageDeviceNamesToAxisNames_);
-      e.xPosition_ = xPosition_;
-      e.yPosition_ = yPosition_;
-      e.gridRow_ = gridRow_;
-      e.gridCol_ = gridCol_;
-      e.miniumumStartTime_ms_ = miniumumStartTime_ms_;
-      e.slmImage_ = slmImage_;
-      e.acquireImage_ = acquireImage_;
-      e.properties_ = new TreeSet<ThreeTuple>(this.properties_);
-      return e;
-   }
-
-   private static JSONObject eventToJSON(AcquisitionEvent e) {
-      try {
-         JSONObject json = new JSONObject();
-         if (e.isAcquisitionFinishedEvent()) {
-            json.put("special", "acquisition-end");
-            return json;
-         } else if (e.isAcquisitionSequenceEndEvent()) {
-            json.put("special", "sequence-end");
-            return json;
-         }
-
-         //timelpases
-         if (e.miniumumStartTime_ms_ != null) {
-            json.put("min_start_time", e.miniumumStartTime_ms_ / 1000);
-         }
-
-         if (e.hasConfigGroup()) {
-            JSONArray configGroup = new JSONArray();
-            configGroup.put( e.configGroup_);
-            configGroup.put( e.configPreset_);
-            json.put("config_group", configGroup);
-         }
-
-         if (e.exposure_ != null) {
-            json.put("exposure", e.exposure_);
-         }
-
-         if (e.slmImage_ != null) {
-            json.put("slm_pattern", e.slmImage_);
-         }
-
-         //Coordinate indices
-         JSONObject axes = new JSONObject();
-         for (String axis : e.axisPositions_.keySet()) {
-            axes.put(axis, e.axisPositions_.get(axis));
-         }
-         if (axes.length() > 0) {
-            json.put("axes", axes);
-         }
-
-         //Things for which a generic device tyoe and functions to operate on
-         //it exists in MMCore
-         if (e.zPosition_ != null) {
-            json.put("z", e.zPosition_);
-         }
-         if (e.xPosition_ != null) {
-            json.put("x", e.xPosition_);
-         }
-         if (e.yPosition_ != null) {
-            json.put("y", e.yPosition_);
-         }
-         if (e.gridRow_ != null) {
-            json.put("row", e.gridRow_);
-         }
-         if (e.gridCol_ != null) {
-            json.put("col", e.gridCol_);
-         }
-
-         //TODO: galvo
-         //TODO: more support for imperative API calls (i.e. SLM set image)
-         //Arbitrary extra properties
-         JSONArray props = new JSONArray();
-         for (ThreeTuple t : e.properties_) {
-            JSONArray prop = new JSONArray();
-            prop.put(t.dev);
-            prop.put(t.prop);
-            prop.put(t.val);
-            props.put(prop);
-         }
-         json.put("properties", props);
-
-         return json;
-      } catch (JSONException ex) {
-         throw new RuntimeException(ex);
-      }
-   }
-
-   private static AcquisitionEvent eventFromJSON(JSONObject json, AcquisitionAPI acq) {
-      try {
-         if (json.has("special")) {
-            if (json.getString("special").equals("acquisition-end")) {
-               return AcquisitionEvent.createAcquisitionFinishedEvent(acq);
-            } else if (json.getString("special").equals("sequence-end")) {
-               return AcquisitionEvent.createAcquisitionSequenceEndEvent(acq);
-            }
-         }
-
-         AcquisitionEvent event = new AcquisitionEvent(acq);
-
-         //convert JSON axes to internal hashmap
-         if (json.has("axes")) {
-            JSONObject axes = json.getJSONObject("axes");
-            axes.keys().forEachRemaining((String axisLabel) -> {
-               try {
-                  event.axisPositions_.put(axisLabel, axes.get(axisLabel));
-               } catch (JSONException ex) {
-                  throw new RuntimeException(ex);
-               }
-            });
-         }
-         //timelpases
-         if (json.has("min_start_time")) {
-            event.miniumumStartTime_ms_ = (long) (json.getDouble("min_start_time") * 1000);
-         }
-
-         // Config group (usually this is a channel, but doesnt have to be)
-         if (json.has("config_group")) {
-            event.configGroup_ = json.getJSONArray("config_group").getString(0);
-            event.configPreset_ = json.getJSONArray("config_group").getString(1);
-         }
-         if (json.has("exposure")) {
-            event.exposure_ = json.getDouble("exposure");
-         }
-
-         //Things for which a generic device type and imperative API exists in MMCore
-         if (json.has("z")) {
-            event.zPosition_ = json.getDouble("z");
-         }
-         if (json.has("stage")) {
-            JSONObject stage = json.getJSONObject("stage");
-            String deviceName = stage.getString("device_name");
-            Double position = stage.getDouble("position");
-            event.axisPositions_.put(deviceName, position);
-            if (stage.has("axis_name")) {
-               String axisName = stage.getString("axis_name");
-               event.stageDeviceNamesToAxisNames_.put(deviceName, axisName);
-            }
-         }
-         if (json.has("row")) {
-            event.gridRow_ = json.getInt("row");
-         }
-         if (json.has("col")) {
-            event.gridCol_ = json.getInt("col");
-         }
-         if (event.acquisition_ instanceof XYTiledAcquisition) {
-            int posIndex = ((XYTiledAcquisition) acq).getPixelStageTranslator().getPositionIndices(
-                    new int[]{event.gridRow_}, new int[]{event.gridCol_})[0];
-
-            //infer XY stage position based on affine transform
-            Point2D.Double xyPos = ((XYTiledAcquisition) acq).getPixelStageTranslator().getXYPosition(posIndex).getCenter();
-            event.xPosition_ = xyPos.x;
-            event.yPosition_ = xyPos.y;
-         }
-         if (json.has("x")) {
-            event.xPosition_ = json.getDouble("x");
-         }
-         if (json.has("y")) {
-            event.yPosition_ = json.getDouble("y");
-         }
-
-         if (json.has("slm_pattern")) {
-            event.slmImage_ = json.get("slm_pattern");
-         }
-
-         //TODO: galvo, etc (i.e. other aspects of imperative API)
-
-
-         //Arbitrary additional properties (i.e. state based API)
-         if (json.has("properties")) {
-            JSONArray propList = json.getJSONArray("properties");
-            for (int i = 0; i < propList.length(); i++) {
-               JSONArray trip = propList.getJSONArray(i);
-               ThreeTuple t = new ThreeTuple(trip.getString(0), trip.getString(1), trip.getString(2));
-               event.properties_.add(t);
-            }
-         }
-
-         return event;
-      } catch (JSONException ex) {
-         throw new RuntimeException(ex);
-      }
-   }
-
-   /**
-    * Return JSONArray or JSONObject for sequence vs single event
-    * @return
-    */
-   public JSONObject toJSON() {
-      try {
-         if (sequence_ != null) {
-            JSONArray array = new JSONArray();
-            for (AcquisitionEvent e : sequence_) {
-               array.put(eventToJSON(e));
-            }
-            JSONObject json = new JSONObject();
-            json.put("events", array);
-            return json;
-         } else {
-            return eventToJSON(this);
-         }
-      } catch (JSONException e) {
-         throw new RuntimeException(e);
-      }
-   }
-
-   public static AcquisitionEvent fromJSON(JSONObject json, AcquisitionAPI acq)  {
-      try {
-         if (!json.has("events")) {
-            return eventFromJSON((JSONObject) json, acq);
-         } else {
-            ArrayList<AcquisitionEvent> sequence = new ArrayList<AcquisitionEvent>();
-            JSONArray arr = (JSONArray) json.getJSONArray("events");
-            for (int i = 0; i < arr.length(); i++) {
-               sequence.add(eventFromJSON(arr.getJSONObject(i), acq));
-            }
-            return new AcquisitionEvent(sequence);
-         }
-      } catch (JSONException e) {
-         throw new RuntimeException(e);
-      }
-   }
-
-   public List<String[]> getAdditonalProperties() {
-      ArrayList<String[]> list = new ArrayList<String[]>();
-      for (ThreeTuple t : properties_) {
-         list.add(new String[]{t.dev, t.prop, t.val});
-      }
-      return list;
-   }
-
-   public boolean shouldAcquireImage() {
-      if (sequence_ != null) {
-         return true;
-      } else if (gridRow_ != null && gridCol_ != null) {
-         return true;
-      } else {
-         return configPreset_ != null || axisPositions_.keySet().size() > 0;
-      }
-   }
-
-   public boolean hasConfigGroup() {
-      return configPreset_ != null && configGroup_ != null;
-   }
-
-   public String getConfigPreset() {
-      return configPreset_;
-   }
-
-   public String getConfigGroup() {
-      return configGroup_;
-   }
-
-   public void setConfigPreset(String config) {
-      configPreset_ = config;
-   }
-
-   public void setConfigGroup(String group) {
-      configGroup_ = group;
-   }
-
-   public Double getExposure() {
-      return exposure_;
-   }
-
-   public void setExposure(double exposure) {
-      exposure_ = exposure;
-   }
-
-   /**
-    * Set the minimum start time in ms relative to when the acq started
-    *
-    * @param l
-    */
-   public void setMinimumStartTime(Long l) {
-      miniumumStartTime_ms_ = l;
-   }
-
-   public Set<String> getDefinedAxes() {
-      return axisPositions_.keySet();
-   }
-
-   public void setAxisPosition(String label, Object position) {
-      if (position == null) {
-         throw new RuntimeException("Cannot set axis position to null");
-      }
-      axisPositions_.put(label, position);
-   }
-
-   public void setStageCoordinate(String deviceName, double v) {
-      setStageCoordinate(deviceName, v, null);
-   }
-
-   public void setStageCoordinate(String deviceName, double v, String axisName) {
-      stageCoordinates_.put(deviceName, v);
-      stageDeviceNamesToAxisNames_.put(deviceName, axisName == null ? deviceName : axisName);
-   }
-
-
-   public Double getStageCoordinate(String deviceName) {
-      if (!stageCoordinates_.containsKey(deviceName)) {
-         return null;
-      }
-      return (Double) stageCoordinates_.get(deviceName);
-   }
-
-   public HashMap<String, Object> getAxisPositions() {
-      return axisPositions_;
-   }
-
-   public Object getAxisPosition(String label) {
-      if (!axisPositions_.containsKey(label)) {
-         return null;
-      }
-      return axisPositions_.get(label);
-   }
-
-   public void setTimeIndex(int index) {
-      setAxisPosition(AcqEngMetadata.TIME_AXIS, index);
-   }
-
-   public void setChannelName(String name) {
-      setAxisPosition(AcqEngMetadata.CHANNEL_AXIS, name);
-   }
-
-   public Object getSLMImage() {
-      return slmImage_;
-   }
-
-   public void setZ(Integer index, Double position) {
-      if (index != null) {
-         setAxisPosition(AcqEngMetadata.Z_AXIS, index);
-      }
-      zPosition_ = position;
-   }
-
-   public Integer getTIndex() {
-      return (Integer) getAxisPosition(AcqEngMetadata.TIME_AXIS);
-   }
-
-   public Integer getZIndex() {
-      return (Integer) getAxisPosition(AcqEngMetadata.Z_AXIS);
-   }
-
-   public String getDeviceAxisName(String deviceName) {
-      if (!stageDeviceNamesToAxisNames_.containsKey(deviceName)) {
-         throw new RuntimeException("No axis name for device " + deviceName + ". call setStageCoordinate first");
-      }
-      return stageDeviceNamesToAxisNames_.get(deviceName);
-   }
-
-   public static AcquisitionEvent createAcquisitionFinishedEvent(AcquisitionAPI acq) {
-      AcquisitionEvent evt = new AcquisitionEvent(acq);
-      evt.specialFlag_ = SpecialFlag.AcqusitionFinished;
-      return evt;
-   }
-
-   public boolean isAcquisitionFinishedEvent() {
-      return specialFlag_ == SpecialFlag.AcqusitionFinished;
-   }
-
-   public static AcquisitionEvent createAcquisitionSequenceEndEvent(AcquisitionAPI acq) {
-      AcquisitionEvent evt = new AcquisitionEvent(acq);
-      evt.specialFlag_ = SpecialFlag.AcqusitionSequenceEnd;
-      return evt;
-   }
-
-   public boolean isAcquisitionSequenceEndEvent() {
-      return specialFlag_ == SpecialFlag.AcqusitionSequenceEnd;
-   }
-
-   public Double getZPosition() {
-      return zPosition_;
-   }
-
-   /**
-    * get the minimum start timein system time
-    *
-    * @return
-    */
-   public Long getMinimumStartTimeAbsolute() {
-      if (miniumumStartTime_ms_ == null) {
-         return null;
-      }
-      return acquisition_.getStartTime_ms() + miniumumStartTime_ms_;
-   }
-
-   public List<AcquisitionEvent> getSequence() {
-      return sequence_;
-   }
-
-   public boolean isExposureSequenced() {
-      return exposureSequenced_;
-   }
-
-   public boolean isConfigGroupSequenced() {
-      return configGroupSequenced_;
-   }
-
-   public boolean isXYSequenced() {
-      return xySequenced_;
-   }
-
-   public boolean isZSequenced() {
-      return zSequenced_;
-   }
-
-   /**
-    * Get the stage coordinates of the corners of the camera field of view
-    * @return
-    */
-   public Point2D.Double[] getDisplayPositionCorners() {
-      if (xPosition_ == null || yPosition_ == null) {
-         throw new RuntimeException("xy position undefined");
-      }
-      int width = (int) Engine.getCore().getImageWidth();
-      int height = (int) Engine.getCore().getImageHeight();
-      Integer overlapX = AcqEngMetadata.getPixelOverlapX(acquisition_.getSummaryMetadata());
-      Integer overlapY = AcqEngMetadata.getPixelOverlapY(acquisition_.getSummaryMetadata());
-      int displayTileWidth = width - (overlapX != null ? overlapX : 0);
-      int displayTileHeight = height - (overlapY != null ? overlapY : 0);
-      Point2D.Double[] displayedTileCorners = new Point2D.Double[4];
-      displayedTileCorners[0] = new Point2D.Double();
-      displayedTileCorners[1] = new Point2D.Double();
-      displayedTileCorners[2] = new Point2D.Double();
-      displayedTileCorners[3] = new Point2D.Double();
-      //this AT is centered at the stage position, becuase there no global translation relevant to a single stage position
-      AffineTransform transform = AffineTransformUtils.getAffineTransform(
-              xPosition_, yPosition_);
-      transform.transform(new Point2D.Double(-displayTileWidth / 2, -displayTileHeight / 2), displayedTileCorners[0]);
-      transform.transform(new Point2D.Double(-displayTileWidth / 2, displayTileHeight / 2), displayedTileCorners[1]);
-      transform.transform(new Point2D.Double(displayTileWidth / 2, displayTileHeight / 2), displayedTileCorners[2]);
-      transform.transform(new Point2D.Double(displayTileWidth / 2, -displayTileHeight / 2), displayedTileCorners[3]);
-      return displayedTileCorners;
-   }
-
-   public Double getXPosition() {
-      return xPosition_;
-   }
-
-   public Double getYPosition() {
-      return yPosition_;
-   }
-
-   public Integer getGridRow() {
-      return gridRow_;
-   }
-
-   public Integer getGridCol() {
-      return gridCol_;
-   }
-
-   public void setX(double x) {
-      xPosition_ = x;
-   }
-
-   public void setY(double y) {
-      yPosition_ = y;
-   }
-
-   public void setGridRow(Integer gridRow) {
-      gridRow_ = gridRow;
-   }
-
-   public void setGridCol(Integer gridCol) {
-      gridCol_ = gridCol;
-   }
-
-   //For debugging
-   @Override
-   public String toString() {
-      if (specialFlag_ == SpecialFlag.AcqusitionFinished) {
-         return "Acq finished event";
-      } else if (specialFlag_ == SpecialFlag.AcqusitionSequenceEnd) {
-         return "Acq sequence end event";
-      }
-
-      StringBuilder builder = new StringBuilder();
-<<<<<<< HEAD
-      for (String deviceName : stageDeviceNamesToAxisNames_.keySet()) {
-         builder.append("\t" + deviceName +
-                 ": " + getStageCoordinate(deviceName));
-      }
-=======
-
-      for (Object axis : axisPositions_.keySet()) {
-         builder.append(axis + ": " + axisPositions_.get(axis) + ", ");
-      }
-
->>>>>>> b676315f
-      if (zPosition_ != null) {
-         builder.append("z " + zPosition_);
-      }
-      if (xPosition_ != null) {
-         builder.append("x " + xPosition_);
-      }
-      if (yPosition_ != null) {
-         builder.append("y  " + yPosition_);
-      }
-      if (gridRow_ != null) {
-         builder.append("row  " + gridRow_);
-      }
-      if (gridCol_ != null) {
-         builder.append("col   " + gridCol_);
-      }
-
-      for (String axis : axisPositions_.keySet()) {
-         builder.append("\t" + axis + ": " + axisPositions_.get(axis));
-      }
-
-      return builder.toString();
-   }
-
-}
-
-class ThreeTuple implements Comparable<ThreeTuple> {
-
-   final String dev, prop, val;
-
-   public ThreeTuple(String d, String p, String v) {
-      dev = d;
-      prop = p;
-      val = v;
-   }
-
-   public String[] toArray() {
-      return new String[]{dev, prop, val};
-   }
-
-   @Override
-   public int compareTo(ThreeTuple t) {
-      if (!dev.equals(t.dev)) {
-         return dev.compareTo(dev);
-      } else {
-         return prop.compareTo(prop);
-      }
-   }
-
-}
+///////////////////////////////////////////////////////////////////////////////
+// AUTHOR:       Henry Pinkard, henry.pinkard@gmail.com
+//
+// COPYRIGHT:    University of California, San Francisco, 2015
+//
+// LICENSE:      This file is distributed under the BSD license.
+//               License text is included with the source distribution.
+//
+//               This file is distributed in the hope that it will be useful,
+//               but WITHOUT ANY WARRANTY; without even the implied warranty
+//               of MERCHANTABILITY or FITNESS FOR A PARTICULAR PURPOSE.
+//
+//               IN NO EVENT SHALL THE COPYRIGHT OWNER OR
+//               CONTRIBUTORS BE LIABLE FOR ANY DIRECT, INDIRECT,
+//               INCIDENTAL, SPECIAL, EXEMPLARY, OR CONSEQUENTIAL DAMAGES.
+//
+package org.micromanager.acqj.main;
+
+import java.awt.geom.AffineTransform;
+import java.awt.geom.Point2D;
+import java.util.ArrayList;
+import java.util.HashMap;
+import java.util.HashSet;
+import java.util.List;
+import java.util.Set;
+import java.util.TreeSet;
+import mmcorej.org.json.JSONArray;
+import mmcorej.org.json.JSONException;
+import mmcorej.org.json.JSONObject;
+import org.micromanager.acqj.api.AcquisitionAPI;
+import org.micromanager.acqj.internal.AffineTransformUtils;
+import org.micromanager.acqj.internal.Engine;
+
+/**
+ * Information about the acquisition of a single image or a sequence of image
+ *
+ */
+public class AcquisitionEvent {
+
+   enum SpecialFlag {
+      AcqusitionFinished,
+      AcqusitionSequenceEnd
+   }
+
+   public Acquisition acquisition_;
+
+   //For encoded time, z indices (or other generic axes)
+   //XY position indices should not be encoded because acq engine
+   //will dynamically infer them at runtime
+   private HashMap<String, Object> axisPositions_ = new HashMap<String, Object>();
+
+   private String configGroup_, configPreset_ = null;
+   private Double exposure_ = null; //leave null to keep exposaure unchanged
+
+   private Long miniumumStartTime_ms_; //For pausing between time points
+
+   //positions for devices that are generically hardcoded into MMCore
+   private Double zPosition_ = null, xPosition_ = null, yPosition_ = null;
+   //info for xy positions arranged in a grid
+   private Integer gridRow_ = null, gridCol_ = null;
+   //TODO: SLM, Galvo, etc
+
+   private HashMap<String, Double> stageCoordinates_ = new HashMap<String, Double>();
+   // Mapping from device names to axis names
+   private HashMap<String, String> stageDeviceNamesToAxisNames_ = new HashMap<String, String>();
+
+   //Option to not acquire an image for SLM events
+   private Boolean acquireImage_ = null;
+
+   //Pattern to project onto SLM. Can either be int[] or byte[]
+   private Object slmImage_ = null;
+
+   //Arbitary additional properties
+   private TreeSet<ThreeTuple> properties_ = new TreeSet<ThreeTuple>();
+
+   //for hardware sequencing
+   private List<AcquisitionEvent> sequence_ = null;
+   private boolean xySequenced_ = false, zSequenced_ = false, exposureSequenced_ = false, configGroupSequenced_ = false;
+
+   //To specify end of acquisition or end of sequence
+   private SpecialFlag specialFlag_;
+
+   public AcquisitionEvent(AcquisitionAPI acq) {
+      acquisition_ = (Acquisition) acq;
+   }
+
+   /**
+    * Constructor used for running a list of events in a sequence It should have
+    * already been verified that these events are sequencable. This constructor
+    * figures out which device types need a sequence and which ones can be left
+    * with a single value
+    *
+    * @param sequence
+    */
+   public AcquisitionEvent(List<AcquisitionEvent> sequence) {
+      acquisition_ = sequence.get(0).acquisition_;
+      sequence_ = new ArrayList<>();
+      sequence_.addAll(sequence);
+      TreeSet<Double> zPosSet = new TreeSet<Double>();
+      HashSet<Double> xPosSet = new HashSet<Double>();
+      HashSet<Double> yPosSet = new HashSet<Double>();
+      TreeSet<Double> exposureSet = new TreeSet<Double>();
+      TreeSet<String> configSet = new TreeSet<String>();
+      for (int i = 0; i < sequence_.size(); i++) {
+         if (sequence_.get(i).zPosition_ != null) {
+            zPosSet.add(sequence_.get(i).zPosition_);
+         }
+         if (sequence_.get(i).xPosition_ != null) {
+            xPosSet.add(sequence_.get(i).getXPosition());
+         }
+         if (sequence_.get(i).yPosition_ != null) {
+            yPosSet.add(sequence_.get(i).getYPosition());
+         }
+         if (sequence_.get(i).exposure_ != null) {
+            exposureSet.add(sequence_.get(i).getExposure());
+         }
+         if (sequence_.get(i).configPreset_ != null) {
+            configSet.add(sequence_.get(i).getConfigPreset());
+         }
+      }
+      //TODO: add SLM sequences
+      exposureSequenced_ = exposureSet.size() > 1;
+      configGroupSequenced_ = configSet.size() > 1;
+      xySequenced_ = xPosSet.size() > 1 && yPosSet.size() > 1;
+      zSequenced_ = zPosSet.size() > 1;
+   }
+
+   public AcquisitionEvent copy() {
+      AcquisitionEvent e = new AcquisitionEvent(this.acquisition_);
+      e.axisPositions_ = (HashMap<String, Object>) axisPositions_.clone();
+      e.configPreset_ = configPreset_;
+      e.configGroup_ = configPreset_;
+//      e.zPosition_ = zPosition_;
+      e.stageCoordinates_ = new HashMap<>(stageCoordinates_);
+      e.stageDeviceNamesToAxisNames_ = new HashMap<>(stageDeviceNamesToAxisNames_);
+      e.xPosition_ = xPosition_;
+      e.yPosition_ = yPosition_;
+      e.gridRow_ = gridRow_;
+      e.gridCol_ = gridCol_;
+      e.miniumumStartTime_ms_ = miniumumStartTime_ms_;
+      e.slmImage_ = slmImage_;
+      e.acquireImage_ = acquireImage_;
+      e.properties_ = new TreeSet<ThreeTuple>(this.properties_);
+      return e;
+   }
+
+   private static JSONObject eventToJSON(AcquisitionEvent e) {
+      try {
+         JSONObject json = new JSONObject();
+         if (e.isAcquisitionFinishedEvent()) {
+            json.put("special", "acquisition-end");
+            return json;
+         } else if (e.isAcquisitionSequenceEndEvent()) {
+            json.put("special", "sequence-end");
+            return json;
+         }
+
+         //timelpases
+         if (e.miniumumStartTime_ms_ != null) {
+            json.put("min_start_time", e.miniumumStartTime_ms_ / 1000);
+         }
+
+         if (e.hasConfigGroup()) {
+            JSONArray configGroup = new JSONArray();
+            configGroup.put( e.configGroup_);
+            configGroup.put( e.configPreset_);
+            json.put("config_group", configGroup);
+         }
+
+         if (e.exposure_ != null) {
+            json.put("exposure", e.exposure_);
+         }
+
+         if (e.slmImage_ != null) {
+            json.put("slm_pattern", e.slmImage_);
+         }
+
+         //Coordinate indices
+         JSONObject axes = new JSONObject();
+         for (String axis : e.axisPositions_.keySet()) {
+            axes.put(axis, e.axisPositions_.get(axis));
+         }
+         if (axes.length() > 0) {
+            json.put("axes", axes);
+         }
+
+         //Things for which a generic device tyoe and functions to operate on
+         //it exists in MMCore
+         if (e.zPosition_ != null) {
+            json.put("z", e.zPosition_);
+         }
+         if (e.xPosition_ != null) {
+            json.put("x", e.xPosition_);
+         }
+         if (e.yPosition_ != null) {
+            json.put("y", e.yPosition_);
+         }
+         if (e.gridRow_ != null) {
+            json.put("row", e.gridRow_);
+         }
+         if (e.gridCol_ != null) {
+            json.put("col", e.gridCol_);
+         }
+
+         //TODO: galvo
+         //TODO: more support for imperative API calls (i.e. SLM set image)
+         //Arbitrary extra properties
+         JSONArray props = new JSONArray();
+         for (ThreeTuple t : e.properties_) {
+            JSONArray prop = new JSONArray();
+            prop.put(t.dev);
+            prop.put(t.prop);
+            prop.put(t.val);
+            props.put(prop);
+         }
+         json.put("properties", props);
+
+         return json;
+      } catch (JSONException ex) {
+         throw new RuntimeException(ex);
+      }
+   }
+
+   private static AcquisitionEvent eventFromJSON(JSONObject json, AcquisitionAPI acq) {
+      try {
+         if (json.has("special")) {
+            if (json.getString("special").equals("acquisition-end")) {
+               return AcquisitionEvent.createAcquisitionFinishedEvent(acq);
+            } else if (json.getString("special").equals("sequence-end")) {
+               return AcquisitionEvent.createAcquisitionSequenceEndEvent(acq);
+            }
+         }
+
+         AcquisitionEvent event = new AcquisitionEvent(acq);
+
+         //convert JSON axes to internal hashmap
+         if (json.has("axes")) {
+            JSONObject axes = json.getJSONObject("axes");
+            axes.keys().forEachRemaining((String axisLabel) -> {
+               try {
+                  event.axisPositions_.put(axisLabel, axes.get(axisLabel));
+               } catch (JSONException ex) {
+                  throw new RuntimeException(ex);
+               }
+            });
+         }
+         //timelpases
+         if (json.has("min_start_time")) {
+            event.miniumumStartTime_ms_ = (long) (json.getDouble("min_start_time") * 1000);
+         }
+
+         // Config group (usually this is a channel, but doesnt have to be)
+         if (json.has("config_group")) {
+            event.configGroup_ = json.getJSONArray("config_group").getString(0);
+            event.configPreset_ = json.getJSONArray("config_group").getString(1);
+         }
+         if (json.has("exposure")) {
+            event.exposure_ = json.getDouble("exposure");
+         }
+
+         //Things for which a generic device type and imperative API exists in MMCore
+         if (json.has("z")) {
+            event.zPosition_ = json.getDouble("z");
+         }
+         if (json.has("stage")) {
+            JSONObject stage = json.getJSONObject("stage");
+            String deviceName = stage.getString("device_name");
+            Double position = stage.getDouble("position");
+            event.axisPositions_.put(deviceName, position);
+            if (stage.has("axis_name")) {
+               String axisName = stage.getString("axis_name");
+               event.stageDeviceNamesToAxisNames_.put(deviceName, axisName);
+            }
+         }
+         if (json.has("row")) {
+            event.gridRow_ = json.getInt("row");
+         }
+         if (json.has("col")) {
+            event.gridCol_ = json.getInt("col");
+         }
+         if (event.acquisition_ instanceof XYTiledAcquisition) {
+            int posIndex = ((XYTiledAcquisition) acq).getPixelStageTranslator().getPositionIndices(
+                    new int[]{event.gridRow_}, new int[]{event.gridCol_})[0];
+
+            //infer XY stage position based on affine transform
+            Point2D.Double xyPos = ((XYTiledAcquisition) acq).getPixelStageTranslator().getXYPosition(posIndex).getCenter();
+            event.xPosition_ = xyPos.x;
+            event.yPosition_ = xyPos.y;
+         }
+         if (json.has("x")) {
+            event.xPosition_ = json.getDouble("x");
+         }
+         if (json.has("y")) {
+            event.yPosition_ = json.getDouble("y");
+         }
+
+         if (json.has("slm_pattern")) {
+            event.slmImage_ = json.get("slm_pattern");
+         }
+
+         //TODO: galvo, etc (i.e. other aspects of imperative API)
+
+
+         //Arbitrary additional properties (i.e. state based API)
+         if (json.has("properties")) {
+            JSONArray propList = json.getJSONArray("properties");
+            for (int i = 0; i < propList.length(); i++) {
+               JSONArray trip = propList.getJSONArray(i);
+               ThreeTuple t = new ThreeTuple(trip.getString(0), trip.getString(1), trip.getString(2));
+               event.properties_.add(t);
+            }
+         }
+
+         return event;
+      } catch (JSONException ex) {
+         throw new RuntimeException(ex);
+      }
+   }
+
+   /**
+    * Return JSONArray or JSONObject for sequence vs single event
+    * @return
+    */
+   public JSONObject toJSON() {
+      try {
+         if (sequence_ != null) {
+            JSONArray array = new JSONArray();
+            for (AcquisitionEvent e : sequence_) {
+               array.put(eventToJSON(e));
+            }
+            JSONObject json = new JSONObject();
+            json.put("events", array);
+            return json;
+         } else {
+            return eventToJSON(this);
+         }
+      } catch (JSONException e) {
+         throw new RuntimeException(e);
+      }
+   }
+
+   public static AcquisitionEvent fromJSON(JSONObject json, AcquisitionAPI acq)  {
+      try {
+         if (!json.has("events")) {
+            return eventFromJSON((JSONObject) json, acq);
+         } else {
+            ArrayList<AcquisitionEvent> sequence = new ArrayList<AcquisitionEvent>();
+            JSONArray arr = (JSONArray) json.getJSONArray("events");
+            for (int i = 0; i < arr.length(); i++) {
+               sequence.add(eventFromJSON(arr.getJSONObject(i), acq));
+            }
+            return new AcquisitionEvent(sequence);
+         }
+      } catch (JSONException e) {
+         throw new RuntimeException(e);
+      }
+   }
+
+   public List<String[]> getAdditonalProperties() {
+      ArrayList<String[]> list = new ArrayList<String[]>();
+      for (ThreeTuple t : properties_) {
+         list.add(new String[]{t.dev, t.prop, t.val});
+      }
+      return list;
+   }
+
+   public boolean shouldAcquireImage() {
+      if (sequence_ != null) {
+         return true;
+      } else if (gridRow_ != null && gridCol_ != null) {
+         return true;
+      } else {
+         return configPreset_ != null || axisPositions_.keySet().size() > 0;
+      }
+   }
+
+   public boolean hasConfigGroup() {
+      return configPreset_ != null && configGroup_ != null;
+   }
+
+   public String getConfigPreset() {
+      return configPreset_;
+   }
+
+   public String getConfigGroup() {
+      return configGroup_;
+   }
+
+   public void setConfigPreset(String config) {
+      configPreset_ = config;
+   }
+
+   public void setConfigGroup(String group) {
+      configGroup_ = group;
+   }
+
+   public Double getExposure() {
+      return exposure_;
+   }
+
+   public void setExposure(double exposure) {
+      exposure_ = exposure;
+   }
+
+   /**
+    * Set the minimum start time in ms relative to when the acq started
+    *
+    * @param l
+    */
+   public void setMinimumStartTime(Long l) {
+      miniumumStartTime_ms_ = l;
+   }
+
+   public Set<String> getDefinedAxes() {
+      return axisPositions_.keySet();
+   }
+
+   public void setAxisPosition(String label, Object position) {
+      if (position == null) {
+         throw new RuntimeException("Cannot set axis position to null");
+      }
+      axisPositions_.put(label, position);
+   }
+
+   public void setStageCoordinate(String deviceName, double v) {
+      setStageCoordinate(deviceName, v, null);
+   }
+
+   public void setStageCoordinate(String deviceName, double v, String axisName) {
+      stageCoordinates_.put(deviceName, v);
+      stageDeviceNamesToAxisNames_.put(deviceName, axisName == null ? deviceName : axisName);
+   }
+
+
+   public Double getStageCoordinate(String deviceName) {
+      if (!stageCoordinates_.containsKey(deviceName)) {
+         return null;
+      }
+      return (Double) stageCoordinates_.get(deviceName);
+   }
+
+   public HashMap<String, Object> getAxisPositions() {
+      return axisPositions_;
+   }
+
+   public Object getAxisPosition(String label) {
+      if (!axisPositions_.containsKey(label)) {
+         return null;
+      }
+      return axisPositions_.get(label);
+   }
+
+   public void setTimeIndex(int index) {
+      setAxisPosition(AcqEngMetadata.TIME_AXIS, index);
+   }
+
+   public void setChannelName(String name) {
+      setAxisPosition(AcqEngMetadata.CHANNEL_AXIS, name);
+   }
+
+   public Object getSLMImage() {
+      return slmImage_;
+   }
+
+   public void setZ(Integer index, Double position) {
+      if (index != null) {
+         setAxisPosition(AcqEngMetadata.Z_AXIS, index);
+      }
+      zPosition_ = position;
+   }
+
+   public Integer getTIndex() {
+      return (Integer) getAxisPosition(AcqEngMetadata.TIME_AXIS);
+   }
+
+   public Integer getZIndex() {
+      return (Integer) getAxisPosition(AcqEngMetadata.Z_AXIS);
+   }
+
+   public String getDeviceAxisName(String deviceName) {
+      if (!stageDeviceNamesToAxisNames_.containsKey(deviceName)) {
+         throw new RuntimeException("No axis name for device " + deviceName + ". call setStageCoordinate first");
+      }
+      return stageDeviceNamesToAxisNames_.get(deviceName);
+   }
+
+   public static AcquisitionEvent createAcquisitionFinishedEvent(AcquisitionAPI acq) {
+      AcquisitionEvent evt = new AcquisitionEvent(acq);
+      evt.specialFlag_ = SpecialFlag.AcqusitionFinished;
+      return evt;
+   }
+
+   public boolean isAcquisitionFinishedEvent() {
+      return specialFlag_ == SpecialFlag.AcqusitionFinished;
+   }
+
+   public static AcquisitionEvent createAcquisitionSequenceEndEvent(AcquisitionAPI acq) {
+      AcquisitionEvent evt = new AcquisitionEvent(acq);
+      evt.specialFlag_ = SpecialFlag.AcqusitionSequenceEnd;
+      return evt;
+   }
+
+   public boolean isAcquisitionSequenceEndEvent() {
+      return specialFlag_ == SpecialFlag.AcqusitionSequenceEnd;
+   }
+
+   public Double getZPosition() {
+      return zPosition_;
+   }
+
+   /**
+    * get the minimum start timein system time
+    *
+    * @return
+    */
+   public Long getMinimumStartTimeAbsolute() {
+      if (miniumumStartTime_ms_ == null) {
+         return null;
+      }
+      return acquisition_.getStartTime_ms() + miniumumStartTime_ms_;
+   }
+
+   public List<AcquisitionEvent> getSequence() {
+      return sequence_;
+   }
+
+   public boolean isExposureSequenced() {
+      return exposureSequenced_;
+   }
+
+   public boolean isConfigGroupSequenced() {
+      return configGroupSequenced_;
+   }
+
+   public boolean isXYSequenced() {
+      return xySequenced_;
+   }
+
+   public boolean isZSequenced() {
+      return zSequenced_;
+   }
+
+   /**
+    * Get the stage coordinates of the corners of the camera field of view
+    * @return
+    */
+   public Point2D.Double[] getDisplayPositionCorners() {
+      if (xPosition_ == null || yPosition_ == null) {
+         throw new RuntimeException("xy position undefined");
+      }
+      int width = (int) Engine.getCore().getImageWidth();
+      int height = (int) Engine.getCore().getImageHeight();
+      Integer overlapX = AcqEngMetadata.getPixelOverlapX(acquisition_.getSummaryMetadata());
+      Integer overlapY = AcqEngMetadata.getPixelOverlapY(acquisition_.getSummaryMetadata());
+      int displayTileWidth = width - (overlapX != null ? overlapX : 0);
+      int displayTileHeight = height - (overlapY != null ? overlapY : 0);
+      Point2D.Double[] displayedTileCorners = new Point2D.Double[4];
+      displayedTileCorners[0] = new Point2D.Double();
+      displayedTileCorners[1] = new Point2D.Double();
+      displayedTileCorners[2] = new Point2D.Double();
+      displayedTileCorners[3] = new Point2D.Double();
+      //this AT is centered at the stage position, becuase there no global translation relevant to a single stage position
+      AffineTransform transform = AffineTransformUtils.getAffineTransform(
+              xPosition_, yPosition_);
+      transform.transform(new Point2D.Double(-displayTileWidth / 2, -displayTileHeight / 2), displayedTileCorners[0]);
+      transform.transform(new Point2D.Double(-displayTileWidth / 2, displayTileHeight / 2), displayedTileCorners[1]);
+      transform.transform(new Point2D.Double(displayTileWidth / 2, displayTileHeight / 2), displayedTileCorners[2]);
+      transform.transform(new Point2D.Double(displayTileWidth / 2, -displayTileHeight / 2), displayedTileCorners[3]);
+      return displayedTileCorners;
+   }
+
+   public Double getXPosition() {
+      return xPosition_;
+   }
+
+   public Double getYPosition() {
+      return yPosition_;
+   }
+
+   public Integer getGridRow() {
+      return gridRow_;
+   }
+
+   public Integer getGridCol() {
+      return gridCol_;
+   }
+
+   public void setX(double x) {
+      xPosition_ = x;
+   }
+
+   public void setY(double y) {
+      yPosition_ = y;
+   }
+
+   public void setGridRow(Integer gridRow) {
+      gridRow_ = gridRow;
+   }
+
+   public void setGridCol(Integer gridCol) {
+      gridCol_ = gridCol;
+   }
+
+   //For debugging
+   @Override
+   public String toString() {
+      if (specialFlag_ == SpecialFlag.AcqusitionFinished) {
+         return "Acq finished event";
+      } else if (specialFlag_ == SpecialFlag.AcqusitionSequenceEnd) {
+         return "Acq sequence end event";
+      }
+
+      StringBuilder builder = new StringBuilder();
+      for (String deviceName : stageDeviceNamesToAxisNames_.keySet()) {
+         builder.append("\t" + deviceName +
+                 ": " + getStageCoordinate(deviceName));
+      }
+
+      for (Object axis : axisPositions_.keySet()) {
+         builder.append(axis + ": " + axisPositions_.get(axis) + ", ");
+      }
+
+      if (zPosition_ != null) {
+         builder.append("z " + zPosition_);
+      }
+      if (xPosition_ != null) {
+         builder.append("x " + xPosition_);
+      }
+      if (yPosition_ != null) {
+         builder.append("y  " + yPosition_);
+      }
+      if (gridRow_ != null) {
+         builder.append("row  " + gridRow_);
+      }
+      if (gridCol_ != null) {
+         builder.append("col   " + gridCol_);
+      }
+
+      for (String axis : axisPositions_.keySet()) {
+         builder.append("\t" + axis + ": " + axisPositions_.get(axis));
+      }
+
+      return builder.toString();
+   }
+
+}
+
+class ThreeTuple implements Comparable<ThreeTuple> {
+
+   final String dev, prop, val;
+
+   public ThreeTuple(String d, String p, String v) {
+      dev = d;
+      prop = p;
+      val = v;
+   }
+
+   public String[] toArray() {
+      return new String[]{dev, prop, val};
+   }
+
+   @Override
+   public int compareTo(ThreeTuple t) {
+      if (!dev.equals(t.dev)) {
+         return dev.compareTo(dev);
+      } else {
+         return prop.compareTo(prop);
+      }
+   }
+
+}